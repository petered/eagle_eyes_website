---
layout: main
title: Solutions
permalink: /solutions/
---

<div class="content clearfix">
    <div class="section-block pt-70 pb-70">
        <div class="row">
            <div class="column width-12 solutions-container" style="margin-top: 3rem;">

                <div class="pricing-header">
                    <h2 style="margin-bottom: 10px; font-weight: 300; font-size: 2.8rem; color: #333; line-height: 1.2; text-align: center;">Eagle Eyes Solutions</h2>
<<<<<<< HEAD
                    <p style="text-align: center; max-width: 800px; margin: 0 auto 3rem; color: #555; font-size: 1.8rem; line-height: 1.6; font-weight: 400;">Eagle Eyes provides drone software and situational awareness tools for public safety.</p>
                </div>
                
                <!-- First Row - 3 boxes wide -->
                <div class="features-grid">
                    <div class="feature-card">
                        <div class="feature-title" onclick="toggleFeatureDropdown('feature-1')">
                            Eagle Eyes Computer Vision
                        </div>
                        <img src="/images/Eagle Eyes Desert Detection.png" alt="Eagle Eyes Computer Vision Detection" class="feature-image">
                        <div class="feature-dropdown" id="feature-1">
                            Advanced computer vision technology for real-time and post-mission detection of color and motion anomalies.
                        </div>
                    </div>
                    
                    <div class="feature-card">
                        <div class="feature-title" onclick="toggleFeatureDropdown('feature-2')">
                            Caltopo Map Integration
                        </div>
                        <div class="caltopo-image-wrapper">
                            <img src="/images/Caltopo Drone Eagle Eyes Pilot.png" alt="Caltopo Map Integration" class="feature-image">
                        </div>
                        <div class="feature-dropdown" id="feature-2">
                            Seamless integration with Caltopo for advanced mapping and mission planning capabilities.
                        </div>
                    </div>
                    
                    <div class="feature-card">
                        <div class="feature-title" onclick="toggleFeatureDropdown('feature-3')">
                            Add Full Resolution Geolocated Photo Points to Caltopo While Your Drone is in the Air
                        </div>
                        <img src="/images/Laser range finder photo point in EE Pilot (3).png" alt="Photo Points to Caltopo" class="feature-image">
                        <div class="feature-dropdown" id="feature-3">
                            Instantly capture and geolocate high-resolution photos during flight operations.
=======
                    <p style="text-align: center; max-width: 800px; margin: 0 auto 3rem; color: #555; font-size: 1.8rem; line-height: 1.6; font-weight: 400;">Proven software for drones, imagery, and situational awareness in public safety.</p>
                </div>
                
                <!-- Top Row - 3 core solutions (compact spacing) -->
                <div class="features-grid" style="margin-top: 0; margin-bottom: 30px; justify-items: center;">
                    <!-- Copy of Computer Vision feature -->
                    <div class="feature-card">
                        <div class="feature-title" onclick="toggleFeatureDropdown('feature-top-1')">
                            Eagle Eyes Computer Vision
                        </div>
                        <img src="/images/Eagle Eyes Desert Detection.png" alt="Eagle Eyes Computer Vision Detection" class="feature-image">
                        <div class="feature-dropdown" id="feature-top-1" aria-hidden="true">
                            Advanced computer vision technology for real-time and post-mission detection of color and motion anomalies.
                            <div class="video-link" style="margin-top:8px;">
                                <a href="https://youtu.be/OGFzcnLp7oI" target="_blank" rel="noopener">
                                    <img src="{{ '/images/YoutubeLogo.png' | relative_url }}" alt="YouTube" style="height:18px; width:auto; vertical-align:middle; margin-right:6px;">Eagle Eyes Computer Vision
                                </a>
                            </div>
                        </div>
                    </div>

                    <!-- Livestreaming placeholder -->
                    <div class="feature-card">
                        <div class="feature-title" onclick="toggleFeatureDropdown('feature-top-2')">
                            Livestream Your Drone or Camera Feed
                        </div>
                        <div class="placeholder-box">PUMP THE FEED!</div>
                        <div class="feature-dropdown" id="feature-top-2" aria-hidden="true">
                            Low-latency streaming from field devices to your operations team. Placeholder image: "Pump the feed!"
                            <div class="video-link" style="margin-top:8px;">
                                <a href="https://youtu.be/wyg47If033M" target="_blank" rel="noopener">
                                    <img src="{{ '/images/YoutubeLogo.png' | relative_url }}" alt="YouTube" style="height:18px; width:auto; vertical-align:middle; margin-right:6px;">Caltopo Map Integration
                                </a>
                            </div>
>>>>>>> 39da1e74
                        </div>
                    </div>

                    <!-- Map Integration placeholder -->
                    <div class="feature-card">
<<<<<<< HEAD
                        <div class="feature-title" onclick="toggleFeatureDropdown('feature-4')">
                            Complete DJI Drone Piloting App
                        </div>
                        <img src="/images/EagleEyesPilotSnowyScreeController.png" alt="Advanced Drone Piloting App" class="feature-image">
                        <div class="feature-dropdown" id="feature-4">
                            Complete drone control application with advanced flight features and mission management.
                        </div>
                    </div>
                    
                    <div class="feature-card">
                        <div class="feature-title" onclick="toggleFeatureDropdown('feature-5')">
                            Air Ops Map View with Near Zero Latency Live Drone Location Tracking Overlaid with Caltopo Map Objects
                        </div>
                        <img src="/images/V2 M3T and Mini 3 Airspace deconfliction (2).png" alt="Air Ops Map View" class="feature-image">
                        <div class="feature-dropdown" id="feature-5">
                            Real-time drone tracking and airspace management with Caltopo integration.
                        </div>
                    </div>
                    
                    <div class="feature-card">
                        <div class="feature-title" onclick="toggleFeatureDropdown('feature-6')">
                            Analyze Large Video and Image Datasets with Eagle Eyes Computer Vision to Detect Details Missed by the Human Eye
                        </div>
                        <img src="/images/EagleEyesScanSnowyScreeLaptop.png" alt="Eagle Eyes Scan Processing" class="feature-image">
                        <div class="feature-dropdown" id="feature-6">
                            Advanced post-processing capabilities for large datasets and object detection.
=======
                        <div class="feature-title" onclick="toggleFeatureDropdown('feature-top-3')">
                            Map Integration
                        </div>
                        <div class="caltopo-image-wrapper">
                            <img src="/images/EES_Caltopo.png" alt="Caltopo / ATAK / ESRI" class="feature-image">
                        </div>
                        <div class="feature-dropdown" id="feature-top-3" aria-hidden="true">
                            Integrate with platforms like Caltopo, ATAK, and ESRI to overlay mission data and enhance situational awareness.
                            <div class="video-link" style="margin-top:8px;">
                                <a href="https://youtu.be/v2Y3dAhz6m8" target="_blank" rel="noopener">
                                    <img src="{{ '/images/YoutubeLogo.png' | relative_url }}" alt="YouTube" style="height:18px; width:auto; vertical-align:middle; margin-right:6px;">Add Full-Res Photo Points to Caltopo
                                </a>
                            </div>
                        </div>
                    </div>
                </div>
                <!-- Features Section (Second Row and beyond) -->
                <!-- Features wrapper for visual differentiation -->
                <div class="features-wrapper" style="margin-left:auto; margin-right:auto;">
                <h3 class="features-heading">Features</h3>
                <!-- First Row - 3 boxes wide -->
                <div class="features-grid" style="justify-items: center;">
                    <div class="feature-card">
                        <div class="feature-title" onclick="toggleFeatureDropdown('feature-1')">
                            Eagle Eyes Computer Vision
                        </div>
                        <img src="/images/Eagle Eyes Desert Detection.png" alt="Eagle Eyes Computer Vision Detection" class="feature-image">
                        <div class="feature-dropdown" id="feature-1" aria-hidden="true">
                            Advanced computer vision technology for real-time and post-mission detection of color and motion anomalies.
                            <div class="video-link" style="margin-top:8px;">
                                <a href="https://youtu.be/OGFzcnLp7oI" target="_blank" rel="noopener">
                                    <img src="{{ '/images/YoutubeLogo.png' | relative_url }}" alt="YouTube" style="height:18px; width:auto; vertical-align:middle; margin-right:6px;">Eagle Eyes Computer Vision
                                </a>
                            </div>
                        </div>
                    </div>
                    
                    <div class="feature-card">
                        <div class="feature-title" onclick="toggleFeatureDropdown('feature-2')">
                            Caltopo Map Integration
                        </div>
                        <div class="caltopo-image-wrapper">
                            <img src="/images/Caltopo Drone Eagle Eyes Pilot.png" alt="Caltopo Map Integration" class="feature-image">
                        </div>
                        <div class="feature-dropdown" id="feature-2" aria-hidden="true">
                            Seamless integration with Caltopo for advanced mapping and mission planning capabilities.
                            <div class="video-link" style="margin-top:8px;">
                                <a href="https://youtu.be/wyg47If033M" target="_blank" rel="noopener">
                                    <img src="{{ '/images/YoutubeLogo.png' | relative_url }}" alt="YouTube" style="height:18px; width:auto; vertical-align:middle; margin-right:6px;">Caltopo Map Integration
                                </a>
                            </div>
                        </div>
                    </div>
                    
                    <div class="feature-card">
                        <div class="feature-title" onclick="toggleFeatureDropdown('feature-3')">
                            Add Full Resolution Geolocated Photo Points to Caltopo While Your Drone is in the Air
                        </div>
                        <img src="/images/Laser range finder photo point in EE Pilot (3).png" alt="Photo Points to Caltopo" class="feature-image">
                        <div class="feature-dropdown" id="feature-3" aria-hidden="true">
                            Instantly capture and geolocate high-resolution photos during flight operations.
                            <div class="video-link" style="margin-top:8px;">
                                <a href="https://youtu.be/v2Y3dAhz6m8" target="_blank" rel="noopener">
                                    <img src="{{ '/images/YoutubeLogo.png' | relative_url }}" alt="YouTube" style="height:18px; width:auto; vertical-align:middle; margin-right:6px;">Add Full-Res Photo Points to Caltopo
                                </a>
                            </div>
                        </div>
                    </div>
                    
                    <div class="feature-card">
                        <div class="feature-title" onclick="toggleFeatureDropdown('feature-4')">
                            Complete DJI Drone Piloting App
                        </div>
                        <img src="/images/EagleEyesPilotSnowyScreeController.png" alt="Advanced Drone Piloting App" class="feature-image contain-fit">
                        <div class="feature-dropdown" id="feature-4" aria-hidden="true">
                            Complete drone control application with advanced flight features and mission management.
                            <div class="video-link" style="margin-top:8px;">
                                <a href="https://youtu.be/q43-4tggtLw" target="_blank" rel="noopener">
                                    <img src="{{ '/images/YoutubeLogo.png' | relative_url }}" alt="YouTube" style="height:18px; width:auto; vertical-align:middle; margin-right:6px;">DJI Drone Piloting App
                                </a>
                            </div>
                        </div>
                    </div>
                    
                    <div class="feature-card">
                        <div class="feature-title" onclick="toggleFeatureDropdown('feature-5')">
                            Air Ops Map View with Near Zero Latency Live Drone Location Tracking Overlaid with Caltopo Map Objects
                        </div>
                        <img src="/images/V2 M3T and Mini 3 Airspace deconfliction (2).png" alt="Air Ops Map View" class="feature-image">
                        <div class="feature-dropdown" id="feature-5" aria-hidden="true">
                            Real-time drone tracking and airspace management with Caltopo integration.
                            <div class="video-link" style="margin-top:8px;">
                                <a href="https://youtu.be/__i8BL0HGOU" target="_blank" rel="noopener">
                                    <img src="{{ '/images/YoutubeLogo.png' | relative_url }}" alt="YouTube" style="height:18px; width:auto; vertical-align:middle; margin-right:6px;">Air Ops Map View & Tracking
                                </a>
                            </div>
                        </div>
                    </div>
                    
                    <div class="feature-card">
                        <div class="feature-title" onclick="toggleFeatureDropdown('feature-6')">
                            Process Large Video or Image Sets with Eagle Eyes to Detect and Geolocate Objects of Interest
                        </div>
                        <img src="/images/EagleEyesScanSnowyScreeLaptop.png" alt="Eagle Eyes Scan Processing" class="feature-image">
                        <div class="feature-dropdown" id="feature-6" aria-hidden="true">
                            Advanced post-processing capabilities for large datasets and object detection.
                            <div class="video-link" style="margin-top:8px;">
                                <a href="https://youtu.be/Pt2nlr8AuE4" target="_blank" rel="noopener">
                                    <img src="{{ '/images/YoutubeLogo.png' | relative_url }}" alt="YouTube" style="height:18px; width:auto; vertical-align:middle; margin-right:6px;">Efficient Processing of Large Video/Image Sets
                                </a>
                            </div>
>>>>>>> 39da1e74
                        </div>
                    </div>
                </div>
                </div>
                
                <div class="cta-section">
                    <h3>Ready to Get Started?</h3>
                    <p>Try out Eagle Eyes today - Download for free and access free features or Sign up for a 30-day free trial to test the Pro features</p>
                    <a href="/pricing/" class="btn btn-primary">View Pricing Plans</a>
                    <a href="/download/" class="btn btn-secondary">Download Now</a>
                </div>
            </div>
        </div>
    </div>
</div>

<style>
/* Wide layout for desktop */
@media (min-width: 1280px) {
    .solutions-container {
        max-width: 99vw; /* expand page content further */
        margin-left: auto !important;
        margin-right: auto !important;
    }
    .features-grid {
        max-width: 99vw; /* expand grids */
        gap: 28px; /* smaller gap to give cards more width */
    }
}

.features-grid {
    display: grid;
<<<<<<< HEAD
    grid-template-columns: repeat(3, 1fr);
    gap: 30px;
    margin-bottom: 40px;
    max-width: 1400px;
=======
    grid-template-columns: repeat(3, minmax(0, 1fr));
    gap: 36px;
    margin-bottom: 44px;
    max-width: 1600px;
>>>>>>> 39da1e74
    margin-left: auto;
    margin-right: auto;
}

<<<<<<< HEAD
.feature-card {
    text-align: center;
    transition: all 0.3s ease;
}

.feature-card:hover {
    transform: translateY(-2px);
}

.feature-title {
    font-size: 1.4rem;
    font-weight: 600;
    color: #333;
    margin-bottom: 15px;
    cursor: pointer;
    padding: 15px 15px;
    background: linear-gradient(135deg, #f8f9fa 0%, #e9ecef 100%);
    border: 1px solid #dee2e6;
    border-radius: 8px;
    transition: all 0.3s ease;
    position: relative;
    display: flex;
    align-items: center;
    justify-content: center;
    text-align: center;
    box-shadow: 0 2px 4px rgba(0,0,0,0.05);
    height: 90px;
    width: 100%;
    max-width: 100%;
    order: 1;
}

.feature-title:hover {
    background: linear-gradient(135deg, #e9ecef 0%, #dee2e6 100%);
    border-color: #007bff;
    box-shadow: 0 4px 12px rgba(0,123,255,0.15);
    transform: translateY(-1px);
}

.feature-title:active {
    transform: translateY(0);
    box-shadow: 0 2px 6px rgba(0,123,255,0.2);
}

.feature-dropdown {
    max-height: 0;
    overflow: hidden;
    transition: max-height 0.3s ease-out;
    font-size: 1.3rem;
    color: #555;
    line-height: 1.6;
    text-align: center;
    padding: 0 15px;
    margin-bottom: 15px;
    font-weight: 400;
    order: 2;
}

.feature-dropdown.active {
    max-height: 120px;
    padding-top: 15px;
    padding-bottom: 15px;
}

.feature-image {
    width: 100%;
    height: 180px;
=======
/* Black placeholder for livestream card */
.placeholder-box {
    width: 100%;
    aspect-ratio: 16 / 9;
    background: #000;
    color: #fff;
    display: flex;
    align-items: center;
    justify-content: center;
    font-weight: 800;
    letter-spacing: 1px;
    border-radius: 8px;
    text-transform: uppercase;
}

/* Features wrapper and heading */
.features-wrapper {
    border: 1px solid #e5e7eb;
    border-radius: 12px;
    padding: 24px 24px 10px;
    background: #ffffff; /* cleaner professional look */
    box-shadow: 0 1px 2px rgba(16, 24, 40, 0.06);
}
.features-heading {
    margin: 0 0 16px;
    text-align: center;
    font-weight: 700;
    color: #333; /* revert to original heading color */
}

.feature-card {
    text-align: center;
    transition: all 0.3s ease;
}

.feature-card:hover {
    transform: translateY(-2px);
}

.feature-title {
    font-size: 1.4rem;
    font-weight: 600;
    color: #333;
    margin-bottom: 15px;
    cursor: pointer;
    padding: 15px 15px;
    background: linear-gradient(135deg, #f8f9fa 0%, #e9ecef 100%);
    border: 1px solid #dee2e6;
    border-radius: 8px;
    transition: all 0.3s ease;
    position: relative;
    display: flex;
    align-items: center;
    justify-content: center;
    text-align: center;
    box-shadow: 0 2px 4px rgba(0,0,0,0.05);
    height: 90px;
    width: 100%;
    max-width: 100%;
    order: 1;
}

.feature-title:hover {
    background: linear-gradient(135deg, #e9ecef 0%, #dee2e6 100%);
    border-color: #007bff;
    box-shadow: 0 4px 12px rgba(0,123,255,0.15);
    transform: translateY(-1px);
}

.feature-title:active {
    transform: translateY(0);
    box-shadow: 0 2px 6px rgba(0,123,255,0.2);
}

.feature-dropdown {
    max-height: 0;
    overflow: hidden;
    transition: max-height 0.3s ease-out;
    font-size: 1.3rem;
    color: #555;
    line-height: 1.6;
    text-align: center;
    padding: 0 15px;
    margin-bottom: 15px;
    font-weight: 400;
    order: 2;
}

.feature-dropdown.active {
    max-height: 420px;
    padding-top: 15px;
    padding-bottom: 15px;
}

.feature-image {
    width: 100%;
    height: auto;
    aspect-ratio: 16 / 9;
>>>>>>> 39da1e74
    object-fit: cover;
    border-radius: 8px;
    transition: transform 0.3s ease;
    display: block;
    margin-top: 0;
    margin-bottom: 0;
    order: 3;
}

.feature-card:hover .feature-image {
    transform: scale(1.02);
}

<<<<<<< HEAD
.caltopo-image-wrapper {
    background-color: #000;
    width: 100%;
    height: 180px;
=======
/* For images that should not crop content */
.contain-fit {
    object-fit: contain;
    background: #000;
}

.caltopo-image-wrapper {
    background-color: #000;
    width: 100%;
    aspect-ratio: 16 / 9;
>>>>>>> 39da1e74
    display: flex;
    align-items: center;
    justify-content: center;
    border-radius: 8px;
    margin-top: 0;
    margin-bottom: 0;
    overflow: hidden;
    order: 3;
}

.caltopo-image-wrapper .feature-image {
    height: 100%;
    width: auto;
    object-fit: contain;
    margin-bottom: 0;
    margin-top: 0;
}

.cta-section {
    text-align: center;
    margin-top: 50px;
    padding: 40px;
    background: #f8f9fa;
    border-radius: 12px;
    border: 1px solid #e9ecef;
    max-width: 800px;
    margin-left: auto;
    margin-right: auto;
}

.cta-section h3 {
    color: #333;
    margin-bottom: 20px;
    font-size: 24px;
}

.cta-section p {
    color: #666;
    margin-bottom: 30px;
    font-size: 16px;
    line-height: 1.6;
}

.btn {
    display: inline-block;
    padding: 14px 28px;
    margin: 0 15px;
    text-decoration: none;
    border-radius: 8px;
    font-weight: 600;
    transition: all 0.3s ease;
    font-size: 16px;
}

.btn-primary {
    background-color: #007bff;
    color: white;
}

.btn-primary:hover {
    background-color: #0056b3;
    color: white;
    text-decoration: none;
    transform: translateY(-2px);
}

.btn-secondary {
    background-color: #6c757d;
    color: white;
}

.btn-secondary:hover {
    background-color: #545b62;
    color: white;
    text-decoration: none;
    transform: translateY(-2px);
}

/* Tablet and smaller desktop */
@media (max-width: 1200px) {
    .features-grid {
        grid-template-columns: repeat(2, 1fr);
        gap: 25px;
        max-width: 1000px;
<<<<<<< HEAD
    }
}

@media (max-width: 768px) {
    .features-grid {
        grid-template-columns: 1fr;
        gap: 20px;
        padding: 0 20px;
    }
    
    .feature-card {
        padding: 20px;
    }
    
    .feature-title {
        font-size: 15px;
        padding: 0 5px;
=======
    }
}

@media (max-width: 768px) {
    .features-grid {
        grid-template-columns: 1fr;
        gap: 20px;
        padding: 0 20px;
    }
    
    .feature-card {
        padding: 20px;
    }
    
    .feature-title {
        font-size: 15px;
        padding: 0 5px;
    }
    .feature-image,
    .caltopo-image-wrapper,
    .placeholder-box {
        aspect-ratio: 16 / 9;
>>>>>>> 39da1e74
    }
    
    .btn {
        display: block;
        margin: 15px auto;
        text-align: center;
        max-width: 200px;
    }
    
    .cta-section {
        margin: 40px 20px;
        padding: 30px 20px;
    }
}

@media (max-width: 480px) {
    .features-grid {
        padding: 0 15px;
    }
    
    .feature-card {
        padding: 15px;
    }
    
    .feature-title {
        font-size: 14px;
    }
    
    .cta-section {
        margin: 30px 15px;
        padding: 25px 15px;
    }
}
</style>

<script>
function toggleFeatureDropdown(featureId) {
    const dropdown = document.getElementById(featureId);
    const isVisible = dropdown.classList.contains('active');
<<<<<<< HEAD
    
    // Close all other dropdowns
    document.querySelectorAll('.feature-dropdown.active').forEach(dropdown => {
        dropdown.classList.remove('active');
    });
    
    // Toggle current dropdown
    if (!isVisible) {
        dropdown.classList.add('active');
=======
    
    // If clicking the same open dropdown, close it (true toggle)
    if (isVisible) {
        dropdown.classList.remove('active');
        dropdown.setAttribute('aria-hidden', 'true');
        return;
>>>>>>> 39da1e74
    }
    // Close all others, then open requested
    document.querySelectorAll('.feature-dropdown.active').forEach(el => {
        el.classList.remove('active');
        el.setAttribute('aria-hidden', 'true');
    });
    dropdown.classList.add('active');
    dropdown.setAttribute('aria-hidden', 'false');
}

<<<<<<< HEAD
// Close dropdowns when clicking outside
document.addEventListener('click', function(event) {
    if (!event.target.closest('.feature-card')) {
        document.querySelectorAll('.feature-dropdown.active').forEach(dropdown => {
            dropdown.classList.remove('active');
=======
// Unified click handling: clicking anywhere on a feature card (except links) toggles its dropdown
document.addEventListener('click', function(e) {
    // If clicking directly on a title box, let the inline onclick handler run only once
    if (e.target.closest('.feature-title')) {
        return;
    }
    const card = e.target.closest('.feature-card');
    const clickedLink = e.target.closest('a');
    if (card && !clickedLink) {
        const dropdown = card.querySelector('.feature-dropdown');
        if (dropdown && dropdown.id) {
            toggleFeatureDropdown(dropdown.id);
            return;
        }
    }
    // If click occurred outside any card, close any open dropdowns
    if (!card) {
        document.querySelectorAll('.feature-dropdown.active').forEach(el => {
            el.classList.remove('active');
            el.setAttribute('aria-hidden', 'true');
>>>>>>> 39da1e74
        });
    }
});
</script><|MERGE_RESOLUTION|>--- conflicted
+++ resolved
@@ -11,42 +11,6 @@
 
                 <div class="pricing-header">
                     <h2 style="margin-bottom: 10px; font-weight: 300; font-size: 2.8rem; color: #333; line-height: 1.2; text-align: center;">Eagle Eyes Solutions</h2>
-<<<<<<< HEAD
-                    <p style="text-align: center; max-width: 800px; margin: 0 auto 3rem; color: #555; font-size: 1.8rem; line-height: 1.6; font-weight: 400;">Eagle Eyes provides drone software and situational awareness tools for public safety.</p>
-                </div>
-                
-                <!-- First Row - 3 boxes wide -->
-                <div class="features-grid">
-                    <div class="feature-card">
-                        <div class="feature-title" onclick="toggleFeatureDropdown('feature-1')">
-                            Eagle Eyes Computer Vision
-                        </div>
-                        <img src="/images/Eagle Eyes Desert Detection.png" alt="Eagle Eyes Computer Vision Detection" class="feature-image">
-                        <div class="feature-dropdown" id="feature-1">
-                            Advanced computer vision technology for real-time and post-mission detection of color and motion anomalies.
-                        </div>
-                    </div>
-                    
-                    <div class="feature-card">
-                        <div class="feature-title" onclick="toggleFeatureDropdown('feature-2')">
-                            Caltopo Map Integration
-                        </div>
-                        <div class="caltopo-image-wrapper">
-                            <img src="/images/Caltopo Drone Eagle Eyes Pilot.png" alt="Caltopo Map Integration" class="feature-image">
-                        </div>
-                        <div class="feature-dropdown" id="feature-2">
-                            Seamless integration with Caltopo for advanced mapping and mission planning capabilities.
-                        </div>
-                    </div>
-                    
-                    <div class="feature-card">
-                        <div class="feature-title" onclick="toggleFeatureDropdown('feature-3')">
-                            Add Full Resolution Geolocated Photo Points to Caltopo While Your Drone is in the Air
-                        </div>
-                        <img src="/images/Laser range finder photo point in EE Pilot (3).png" alt="Photo Points to Caltopo" class="feature-image">
-                        <div class="feature-dropdown" id="feature-3">
-                            Instantly capture and geolocate high-resolution photos during flight operations.
-=======
                     <p style="text-align: center; max-width: 800px; margin: 0 auto 3rem; color: #555; font-size: 1.8rem; line-height: 1.6; font-weight: 400;">Proven software for drones, imagery, and situational awareness in public safety.</p>
                 </div>
                 
@@ -68,64 +32,37 @@
                         </div>
                     </div>
 
-                    <!-- Livestreaming placeholder -->
+                    <!-- Connect Your Drone to Your Teams CalTopo Map -->
                     <div class="feature-card">
                         <div class="feature-title" onclick="toggleFeatureDropdown('feature-top-2')">
-                            Livestream Your Drone or Camera Feed
-                        </div>
-                        <div class="placeholder-box">PUMP THE FEED!</div>
+                            Connect Your Drone to Your Teams CalTopo Map
+                        </div>
+                        <img src="/images/Caltopo Drone Eagle Eyes Pilot.png" alt="Connect Your Drone to Your Teams CalTopo Map" class="feature-image">
                         <div class="feature-dropdown" id="feature-top-2" aria-hidden="true">
-                            Low-latency streaming from field devices to your operations team. Placeholder image: "Pump the feed!"
+                            Seamlessly connect your drone to your teams CalTopo map to share the drones live location, record GPS tracks of where the drone has been and add up to full resolution geolocated photo points to to the map in real-time while the drone is still in the air.
                             <div class="video-link" style="margin-top:8px;">
                                 <a href="https://youtu.be/wyg47If033M" target="_blank" rel="noopener">
                                     <img src="{{ '/images/YoutubeLogo.png' | relative_url }}" alt="YouTube" style="height:18px; width:auto; vertical-align:middle; margin-right:6px;">Caltopo Map Integration
                                 </a>
                             </div>
->>>>>>> 39da1e74
                         </div>
                     </div>
 
-                    <!-- Map Integration placeholder -->
+                    <!-- Airspace Deconfliction Map -->
                     <div class="feature-card">
-<<<<<<< HEAD
-                        <div class="feature-title" onclick="toggleFeatureDropdown('feature-4')">
-                            Complete DJI Drone Piloting App
-                        </div>
-                        <img src="/images/EagleEyesPilotSnowyScreeController.png" alt="Advanced Drone Piloting App" class="feature-image">
-                        <div class="feature-dropdown" id="feature-4">
-                            Complete drone control application with advanced flight features and mission management.
-                        </div>
-                    </div>
-                    
-                    <div class="feature-card">
-                        <div class="feature-title" onclick="toggleFeatureDropdown('feature-5')">
-                            Air Ops Map View with Near Zero Latency Live Drone Location Tracking Overlaid with Caltopo Map Objects
-                        </div>
-                        <img src="/images/V2 M3T and Mini 3 Airspace deconfliction (2).png" alt="Air Ops Map View" class="feature-image">
-                        <div class="feature-dropdown" id="feature-5">
-                            Real-time drone tracking and airspace management with Caltopo integration.
-                        </div>
-                    </div>
-                    
-                    <div class="feature-card">
-                        <div class="feature-title" onclick="toggleFeatureDropdown('feature-6')">
-                            Analyze Large Video and Image Datasets with Eagle Eyes Computer Vision to Detect Details Missed by the Human Eye
-                        </div>
-                        <img src="/images/EagleEyesScanSnowyScreeLaptop.png" alt="Eagle Eyes Scan Processing" class="feature-image">
-                        <div class="feature-dropdown" id="feature-6">
-                            Advanced post-processing capabilities for large datasets and object detection.
-=======
-                        <div class="feature-title" onclick="toggleFeatureDropdown('feature-top-3')">
-                            Map Integration
-                        </div>
-                        <div class="caltopo-image-wrapper">
-                            <img src="/images/EES_Caltopo.png" alt="Caltopo / ATAK / ESRI" class="feature-image">
-                        </div>
+                        <div class="feature-title" onclick="toggleFeatureDropdown('feature-top-3')" style="display: flex; flex-direction: column; align-items: center;">
+                            <div>Airspace Deconfliction Map</div>
+                            <div style="display: flex; gap: 8px; margin-top: 4px;">
+                                <div class="early-release-badge" style="margin-left: 0 !important; margin-top: 0 !important; display: inline-block !important; text-align: center !important; pointer-events: none !important; width: auto !important; font-size: 0.75rem !important; padding: 0.25rem 0.5rem !important;">Beta</div>
+                                <div class="free-feature-badge" style="margin-left: 0 !important; margin-top: 0 !important; display: inline-block !important; text-align: center !important; pointer-events: none !important; width: auto !important; font-size: 0.75rem !important; padding: 0.25rem 0.5rem !important;">Free Feature</div>
+                            </div>
+                        </div>
+                        <img src="/images/V2 M3T and Mini 3 Airspace deconfliction (2).png" alt="Air Space Coordination Map" class="feature-image">
                         <div class="feature-dropdown" id="feature-top-3" aria-hidden="true">
-                            Integrate with platforms like Caltopo, ATAK, and ESRI to overlay mission data and enhance situational awareness.
+                            When connected to the same local Wi-Fi network as drone controllers broadcasting their locations to the Eagle Eyes AirOps map (location broadcast is possible while flying in either Eagle Eyes Pilot [Pro] or DJI Pilot 2), view the AirOps map on your android device and see near-zero latency live multi-drone positions overlaid on CalTopo map features.
                             <div class="video-link" style="margin-top:8px;">
-                                <a href="https://youtu.be/v2Y3dAhz6m8" target="_blank" rel="noopener">
-                                    <img src="{{ '/images/YoutubeLogo.png' | relative_url }}" alt="YouTube" style="height:18px; width:auto; vertical-align:middle; margin-right:6px;">Add Full-Res Photo Points to Caltopo
+                                <a href="https://youtu.be/__i8BL0HGOU&t=5s" target="_blank" rel="noopener">
+                                    <img src="{{ '/images/YoutubeLogo.png' | relative_url }}" alt="YouTube" style="height:18px; width:auto; vertical-align:middle; margin-right:6px;">See YouTube video description here
                                 </a>
                             </div>
                         </div>
@@ -137,38 +74,36 @@
                 <h3 class="features-heading">Features</h3>
                 <!-- First Row - 3 boxes wide -->
                 <div class="features-grid" style="justify-items: center;">
+                    
+                    
                     <div class="feature-card">
-                        <div class="feature-title" onclick="toggleFeatureDropdown('feature-1')">
-                            Eagle Eyes Computer Vision
-                        </div>
-                        <img src="/images/Eagle Eyes Desert Detection.png" alt="Eagle Eyes Computer Vision Detection" class="feature-image">
-                        <div class="feature-dropdown" id="feature-1" aria-hidden="true">
-                            Advanced computer vision technology for real-time and post-mission detection of color and motion anomalies.
-                            <div class="video-link" style="margin-top:8px;">
-                                <a href="https://youtu.be/OGFzcnLp7oI" target="_blank" rel="noopener">
-                                    <img src="{{ '/images/YoutubeLogo.png' | relative_url }}" alt="YouTube" style="height:18px; width:auto; vertical-align:middle; margin-right:6px;">Eagle Eyes Computer Vision
-                                </a>
-                            </div>
+                        <div class="feature-title" onclick="toggleFeatureDropdown('feature-7')">
+                            Fly Your Drone with Eagle Eyes Pilot App
+                        </div>
+                        <img src="/images/EagleEyesPilotSnowyScreeController.png" alt="Eagle Eyes Pilot App" class="feature-image contain-fit">
+                        <div class="feature-dropdown" id="feature-7" aria-hidden="true">
+                            Use Eagle Eyes Pilot as a complete piloting app with advanced flight controls and a map view that allows you to fly with reference to your CalTopo map.
                         </div>
                     </div>
                     
                     <div class="feature-card">
-                        <div class="feature-title" onclick="toggleFeatureDropdown('feature-2')">
-                            Caltopo Map Integration
-                        </div>
-                        <div class="caltopo-image-wrapper">
-                            <img src="/images/Caltopo Drone Eagle Eyes Pilot.png" alt="Caltopo Map Integration" class="feature-image">
-                        </div>
-                        <div class="feature-dropdown" id="feature-2" aria-hidden="true">
-                            Seamless integration with Caltopo for advanced mapping and mission planning capabilities.
-                            <div class="video-link" style="margin-top:8px;">
-                                <a href="https://youtu.be/wyg47If033M" target="_blank" rel="noopener">
-                                    <img src="{{ '/images/YoutubeLogo.png' | relative_url }}" alt="YouTube" style="height:18px; width:auto; vertical-align:middle; margin-right:6px;">Caltopo Map Integration
-                                </a>
-                            </div>
+                        <div class="feature-title" onclick="toggleFeatureDropdown('feature-5')">
+                            Full Access to All Eagle Eyes Scan (Desktop App) Features
+                        </div>
+                        <img src="/images/EagleEyesScanSnowyScreeLaptop.png" alt="Eagle Eyes Scan Desktop App" class="feature-image">
+                        <div class="feature-dropdown" id="feature-5" aria-hidden="true">
+                            Access the full Eagle Eyes Scan feature set, including:<br>
+                            – Real-time detection on live drone imagery via clean HDMI feed (compatible with any drone capable of HDMI output)<br>
+                            – Real-time coordinate transmission from DJI drone controllers over local Wi-Fi networks to display drones live location on the Eagle Eyes Scan map (Eagle Eyes Pilot and DJI Pilot 2 are capable of outputting clean HDMI feed and transmitting coordinates over local Wi-Fi)<br>
+                            – Post-mission computer vision analysis of still images and video files<br>
+                            – Mosaic view for fast review of large image sets and videos, highlighting anomalies and geolocating detections (drone coordinates feature available for DJI and some Autel)<br>
+                            – Export detections as geolocated photo points into CalTopo or other mapping tools<br><br>
+                            <a href="https://www.youtube.com/watch?v=cwZ4tvBRdjA&t=2s" target="_blank" rel="noopener" style="color: #007bff; text-decoration: underline;">See YouTube video showing how the drone controller (Eagle Eyes Pilot or DJI Pilot 2) connects to Eagle Eyes Scan on a laptop for real-time computer vision with coordinates.</a>
                         </div>
                     </div>
                     
+                    
+                    <!-- Additional Pro Features -->
                     <div class="feature-card">
                         <div class="feature-title" onclick="toggleFeatureDropdown('feature-3')">
                             Add Full Resolution Geolocated Photo Points to Caltopo While Your Drone is in the Air
@@ -185,50 +120,47 @@
                     </div>
                     
                     <div class="feature-card">
-                        <div class="feature-title" onclick="toggleFeatureDropdown('feature-4')">
-                            Complete DJI Drone Piloting App
-                        </div>
-                        <img src="/images/EagleEyesPilotSnowyScreeController.png" alt="Advanced Drone Piloting App" class="feature-image contain-fit">
-                        <div class="feature-dropdown" id="feature-4" aria-hidden="true">
-                            Complete drone control application with advanced flight features and mission management.
-                            <div class="video-link" style="margin-top:8px;">
-                                <a href="https://youtu.be/q43-4tggtLw" target="_blank" rel="noopener">
-                                    <img src="{{ '/images/YoutubeLogo.png' | relative_url }}" alt="YouTube" style="height:18px; width:auto; vertical-align:middle; margin-right:6px;">DJI Drone Piloting App
-                                </a>
-                            </div>
+                        <div class="feature-title" onclick="toggleFeatureDropdown('feature-9')">
+                            Real-time CalTopo Live Location / GPS Tracking
+                        </div>
+                        <div class="placeholder-box">LIVE GPS TRACKING</div>
+                        <div class="feature-dropdown" id="feature-9" aria-hidden="true">
+                            Stream your drone's live GPS location and GPS tracks directly into CalTopo while flying in either Eagle Eyes Pilot or DJI Pilot 2.<br><br>
+                            <a href="https://www.youtube.com/watch?v=wyg47If033M" target="_blank" rel="noopener" style="color: #007bff; text-decoration: underline;">See video description of live tracking CalTopo from Eagle Eyes Pilot</a><br><br>
+                            <a href="https://www.youtube.com/watch?v=gos2qwe04_Q" target="_blank" rel="noopener" style="color: #007bff; text-decoration: underline;">See video description of live tracking to CalTopo from DJI Pilot 2</a>
+                        </div>
+                    </div>
+                    
+                    
+                    <!-- Free Features from Pricing Table -->
+                    <div class="feature-card">
+                        <div class="feature-title" onclick="toggleFeatureDropdown('feature-12')" style="display: flex; flex-direction: column; align-items: center;">
+                            <div>Upload Post Flight Offline Drone GPS Tracks to CalTopo</div>
+                            <div class="free-feature-badge" style="margin-left: 0 !important; margin-top: 4px !important; display: block !important; text-align: center !important; pointer-events: none !important; width: auto !important; font-size: 0.75rem !important; padding: 0.25rem 0.5rem !important;">Free Feature</div>
+                        </div>
+                        <div class="placeholder-box">GPS TRACKS</div>
+                        <div class="feature-dropdown" id="feature-12" aria-hidden="true">
+                            Fly online or offline in Eagle Eyes Pilot [Pro] or DJI Pilot 2, then quickly upload your drone's GPS tracks to CalTopo once you're back in service.<br><br>
+                            <a href="https://www.youtube.com/watch?v=kL0-SSLd23c" target="_blank" rel="noopener" style="color: #007bff; text-decoration: underline;">
+                                <img src="{{ '/images/YoutubeLogo.png' | relative_url }}" alt="YouTube" style="height:18px; width:auto; vertical-align:middle; margin-right:6px;">See YouTube video description here
+                            </a>
                         </div>
                     </div>
                     
                     <div class="feature-card">
-                        <div class="feature-title" onclick="toggleFeatureDropdown('feature-5')">
-                            Air Ops Map View with Near Zero Latency Live Drone Location Tracking Overlaid with Caltopo Map Objects
-                        </div>
-                        <img src="/images/V2 M3T and Mini 3 Airspace deconfliction (2).png" alt="Air Ops Map View" class="feature-image">
-                        <div class="feature-dropdown" id="feature-5" aria-hidden="true">
-                            Real-time drone tracking and airspace management with Caltopo integration.
-                            <div class="video-link" style="margin-top:8px;">
-                                <a href="https://youtu.be/__i8BL0HGOU" target="_blank" rel="noopener">
-                                    <img src="{{ '/images/YoutubeLogo.png' | relative_url }}" alt="YouTube" style="height:18px; width:auto; vertical-align:middle; margin-right:6px;">Air Ops Map View & Tracking
-                                </a>
-                            </div>
+                        <div class="feature-title" onclick="toggleFeatureDropdown('feature-13')" style="display: flex; flex-direction: column; align-items: center;">
+                            <div>Convert CalTopo Search Areas into DJI Flight Mission Plans</div>
+                            <div class="free-feature-badge" style="margin-left: 0 !important; margin-top: 4px !important; display: block !important; text-align: center !important; pointer-events: none !important; width: auto !important; font-size: 0.75rem !important; padding: 0.25rem 0.5rem !important;">Free Feature</div>
+                        </div>
+                        <div class="placeholder-box">MISSION PLANS</div>
+                        <div class="feature-dropdown" id="feature-13" aria-hidden="true">
+                            Easily turn CalTopo search areas into KML files and import them into DJI Pilot 2 as ready-to-fly mission plans.<br><br>
+                            <a href="https://www.youtube.com/watch?v=0i_ph36RUqE" target="_blank" rel="noopener" style="color: #007bff; text-decoration: underline;">
+                                <img src="{{ '/images/YoutubeLogo.png' | relative_url }}" alt="YouTube" style="height:18px; width:auto; vertical-align:middle; margin-right:6px;">See YouTube video description here
+                            </a>
                         </div>
                     </div>
                     
-                    <div class="feature-card">
-                        <div class="feature-title" onclick="toggleFeatureDropdown('feature-6')">
-                            Process Large Video or Image Sets with Eagle Eyes to Detect and Geolocate Objects of Interest
-                        </div>
-                        <img src="/images/EagleEyesScanSnowyScreeLaptop.png" alt="Eagle Eyes Scan Processing" class="feature-image">
-                        <div class="feature-dropdown" id="feature-6" aria-hidden="true">
-                            Advanced post-processing capabilities for large datasets and object detection.
-                            <div class="video-link" style="margin-top:8px;">
-                                <a href="https://youtu.be/Pt2nlr8AuE4" target="_blank" rel="noopener">
-                                    <img src="{{ '/images/YoutubeLogo.png' | relative_url }}" alt="YouTube" style="height:18px; width:auto; vertical-align:middle; margin-right:6px;">Efficient Processing of Large Video/Image Sets
-                                </a>
-                            </div>
->>>>>>> 39da1e74
-                        </div>
-                    </div>
                 </div>
                 </div>
                 
@@ -259,22 +191,44 @@
 
 .features-grid {
     display: grid;
-<<<<<<< HEAD
-    grid-template-columns: repeat(3, 1fr);
-    gap: 30px;
-    margin-bottom: 40px;
-    max-width: 1400px;
-=======
     grid-template-columns: repeat(3, minmax(0, 1fr));
     gap: 36px;
     margin-bottom: 44px;
     max-width: 1600px;
->>>>>>> 39da1e74
     margin-left: auto;
     margin-right: auto;
 }
 
-<<<<<<< HEAD
+/* Black placeholder for livestream card */
+.placeholder-box {
+    width: 100%;
+    aspect-ratio: 16 / 9;
+    background: #000;
+    color: #fff;
+    display: flex;
+    align-items: center;
+    justify-content: center;
+    font-weight: 800;
+    letter-spacing: 1px;
+    border-radius: 8px;
+    text-transform: uppercase;
+}
+
+/* Features wrapper and heading */
+.features-wrapper {
+    border: 1px solid #e5e7eb;
+    border-radius: 12px;
+    padding: 24px 24px 10px;
+    background: #ffffff; /* cleaner professional look */
+    box-shadow: 0 1px 2px rgba(16, 24, 40, 0.06);
+}
+.features-heading {
+    margin: 0 0 16px;
+    text-align: center;
+    font-weight: 700;
+    color: #333; /* revert to original heading color */
+}
+
 .feature-card {
     text-align: center;
     transition: all 0.3s ease;
@@ -334,104 +288,6 @@
 }
 
 .feature-dropdown.active {
-    max-height: 120px;
-    padding-top: 15px;
-    padding-bottom: 15px;
-}
-
-.feature-image {
-    width: 100%;
-    height: 180px;
-=======
-/* Black placeholder for livestream card */
-.placeholder-box {
-    width: 100%;
-    aspect-ratio: 16 / 9;
-    background: #000;
-    color: #fff;
-    display: flex;
-    align-items: center;
-    justify-content: center;
-    font-weight: 800;
-    letter-spacing: 1px;
-    border-radius: 8px;
-    text-transform: uppercase;
-}
-
-/* Features wrapper and heading */
-.features-wrapper {
-    border: 1px solid #e5e7eb;
-    border-radius: 12px;
-    padding: 24px 24px 10px;
-    background: #ffffff; /* cleaner professional look */
-    box-shadow: 0 1px 2px rgba(16, 24, 40, 0.06);
-}
-.features-heading {
-    margin: 0 0 16px;
-    text-align: center;
-    font-weight: 700;
-    color: #333; /* revert to original heading color */
-}
-
-.feature-card {
-    text-align: center;
-    transition: all 0.3s ease;
-}
-
-.feature-card:hover {
-    transform: translateY(-2px);
-}
-
-.feature-title {
-    font-size: 1.4rem;
-    font-weight: 600;
-    color: #333;
-    margin-bottom: 15px;
-    cursor: pointer;
-    padding: 15px 15px;
-    background: linear-gradient(135deg, #f8f9fa 0%, #e9ecef 100%);
-    border: 1px solid #dee2e6;
-    border-radius: 8px;
-    transition: all 0.3s ease;
-    position: relative;
-    display: flex;
-    align-items: center;
-    justify-content: center;
-    text-align: center;
-    box-shadow: 0 2px 4px rgba(0,0,0,0.05);
-    height: 90px;
-    width: 100%;
-    max-width: 100%;
-    order: 1;
-}
-
-.feature-title:hover {
-    background: linear-gradient(135deg, #e9ecef 0%, #dee2e6 100%);
-    border-color: #007bff;
-    box-shadow: 0 4px 12px rgba(0,123,255,0.15);
-    transform: translateY(-1px);
-}
-
-.feature-title:active {
-    transform: translateY(0);
-    box-shadow: 0 2px 6px rgba(0,123,255,0.2);
-}
-
-.feature-dropdown {
-    max-height: 0;
-    overflow: hidden;
-    transition: max-height 0.3s ease-out;
-    font-size: 1.3rem;
-    color: #555;
-    line-height: 1.6;
-    text-align: center;
-    padding: 0 15px;
-    margin-bottom: 15px;
-    font-weight: 400;
-    order: 2;
-}
-
-.feature-dropdown.active {
     max-height: 420px;
     padding-top: 15px;
     padding-bottom: 15px;
@@ -441,7 +297,6 @@
     width: 100%;
     height: auto;
     aspect-ratio: 16 / 9;
->>>>>>> 39da1e74
     object-fit: cover;
     border-radius: 8px;
     transition: transform 0.3s ease;
@@ -455,12 +310,6 @@
     transform: scale(1.02);
 }
 
-<<<<<<< HEAD
-.caltopo-image-wrapper {
-    background-color: #000;
-    width: 100%;
-    height: 180px;
-=======
 /* For images that should not crop content */
 .contain-fit {
     object-fit: contain;
@@ -471,7 +320,6 @@
     background-color: #000;
     width: 100%;
     aspect-ratio: 16 / 9;
->>>>>>> 39da1e74
     display: flex;
     align-items: center;
     justify-content: center;
@@ -556,7 +404,6 @@
         grid-template-columns: repeat(2, 1fr);
         gap: 25px;
         max-width: 1000px;
-<<<<<<< HEAD
     }
 }
 
@@ -574,30 +421,11 @@
     .feature-title {
         font-size: 15px;
         padding: 0 5px;
-=======
-    }
-}
-
-@media (max-width: 768px) {
-    .features-grid {
-        grid-template-columns: 1fr;
-        gap: 20px;
-        padding: 0 20px;
-    }
-    
-    .feature-card {
-        padding: 20px;
-    }
-    
-    .feature-title {
-        font-size: 15px;
-        padding: 0 5px;
     }
     .feature-image,
     .caltopo-image-wrapper,
     .placeholder-box {
         aspect-ratio: 16 / 9;
->>>>>>> 39da1e74
     }
     
     .btn {
@@ -633,28 +461,316 @@
 }
 </style>
 
+<style>
+/* Modal styles for zoomed feature view */
+.feature-modal {
+    display: none;
+    position: fixed;
+    z-index: 1000;
+    left: 0;
+    top: 0;
+    width: 100%;
+    height: 100%;
+    background-color: rgba(0, 0, 0, 0.8);
+    backdrop-filter: blur(5px);
+    align-items: center;
+    justify-content: center;
+    padding: 20px;
+    box-sizing: border-box;
+}
+
+.feature-modal-content {
+    background-color: white;
+    border-radius: 12px;
+    width: 80vw;
+    max-width: 1000px;
+    max-height: 90vh;
+    overflow-y: auto;
+    position: relative;
+    box-shadow: 0 20px 60px rgba(0, 0, 0, 0.3);
+    animation: modalSlideIn 0.3s ease-out;
+    display: flex;
+    flex-direction: column;
+}
+
+@keyframes modalSlideIn {
+    from {
+        opacity: 0;
+        transform: scale(0.9) translateY(-20px);
+    }
+    to {
+        opacity: 1;
+        transform: scale(1) translateY(0);
+    }
+}
+
+.feature-modal-close {
+    position: absolute;
+    top: 15px;
+    right: 20px;
+    font-size: 28px;
+    font-weight: bold;
+    color: #aaa;
+    cursor: pointer;
+    z-index: 1001;
+    background: rgba(255, 255, 255, 0.9);
+    border-radius: 50%;
+    width: 40px;
+    height: 40px;
+    display: flex;
+    align-items: center;
+    justify-content: center;
+    transition: all 0.3s ease;
+}
+
+.feature-modal-close:hover {
+    color: #000;
+    background: rgba(255, 255, 255, 1);
+    transform: scale(1.1);
+}
+
+.feature-modal-image {
+    width: 100%;
+    max-height: 50vh;
+    object-fit: contain;
+    border-radius: 12px 12px 0 0;
+    display: block;
+    background-color: #fff;
+    margin: 0;
+    padding: 0;
+}
+
+.feature-modal-text {
+    padding: 30px 30px 30px 30px;
+    font-size: 1.4rem;
+    line-height: 1.6;
+    color: #555;
+}
+
+.feature-modal-text .video-link {
+    margin-top: 20px;
+    margin-bottom: 0;
+    padding: 0;
+}
+
+.feature-modal-text .video-link a {
+    color: #007bff;
+    text-decoration: none;
+    font-weight: 500;
+    display: inline-flex;
+    align-items: center;
+    white-space: nowrap; /* Prevent text wrapping */
+}
+
+.feature-modal-text .video-link a:hover {
+    text-decoration: underline;
+}
+
+.feature-modal-text .video-link img {
+    height: 28px !important;
+    width: auto !important;
+    vertical-align: middle !important;
+    margin-right: 6px !important;
+    display: inline-block !important;
+    padding: 8px 0 !important;
+    margin-top: 8px !important;
+    margin-bottom: 8px !important;
+}
+
+
+/* Early release badge styling */
+.early-release-badge {
+    display: inline-block;
+    background: #fd7e14;
+    color: white;
+    font-size: 0.75rem;
+    font-weight: 600;
+    padding: 0.25rem 0.5rem;
+    border-radius: 4px;
+    margin-left: 0.75rem;
+    text-transform: uppercase;
+    letter-spacing: 0.5px;
+    vertical-align: middle;
+}
+
+/* Free feature badge styling */
+.free-feature-badge {
+    display: inline-block;
+    background: #28a745;
+    color: white;
+    font-size: 0.75rem;
+    font-weight: 600;
+    padding: 0.25rem 0.5rem;
+    border-radius: 4px;
+    margin-left: 0.75rem;
+    text-transform: uppercase;
+    letter-spacing: 0.5px;
+    vertical-align: middle;
+}
+
+/* Force all modal images to be consistent */
+.feature-modal img {
+    width: 100% !important;
+    max-height: 60vh !important;
+    object-fit: contain !important;
+    background-color: #fff !important;
+    border-radius: 12px 12px 0 0 !important;
+    display: block !important;
+    margin: 0 !important;
+    padding: 0 !important;
+}
+
+/* Add black borders to specific images that need them */
+.feature-modal img[alt*="Connect Your Drone to Your Teams CalTopo Map"],
+.feature-modal img[alt*="Caltopo Map Integration"],
+.feature-modal img[alt*="Air Space Coordination Map"],
+.feature-modal img[alt*="Air Ops Map View"] {
+    background-color: #000 !important;
+    border: 2px solid #000 !important;
+}
+
+/* Make feature cards clickable */
+.feature-card {
+    cursor: pointer;
+}
+
+.feature-card:hover {
+    transform: translateY(-2px);
+    box-shadow: 0 8px 25px rgba(0, 0, 0, 0.15);
+}
+
+/* Hide regular dropdowns when modal is open */
+body.modal-open .feature-dropdown {
+    display: none !important;
+}
+
+/* Video modal styles */
+.video-modal {
+    display: none;
+    position: fixed;
+    z-index: 1001;
+    left: 0;
+    top: 0;
+    width: 100%;
+    height: 100%;
+    background-color: rgba(0, 0, 0, 0.9);
+    backdrop-filter: blur(5px);
+    align-items: center;
+    justify-content: center;
+    padding: 20px;
+    box-sizing: border-box;
+}
+
+.video-modal-content {
+    background-color: #000;
+    border-radius: 12px;
+    width: 80vw;
+    max-width: 1200px;
+    max-height: 90vh;
+    position: relative;
+    box-shadow: 0 20px 60px rgba(0, 0, 0, 0.5);
+    animation: videoModalSlideIn 0.3s ease-out;
+}
+
+@keyframes videoModalSlideIn {
+    from {
+        opacity: 0;
+        transform: scale(0.9) translateY(-20px);
+    }
+    to {
+        opacity: 1;
+        transform: scale(1) translateY(0);
+    }
+}
+
+.video-modal-close {
+    position: absolute;
+    top: 10px;
+    right: 10px;
+    font-size: 28px;
+    font-weight: bold;
+    color: #fff;
+    cursor: pointer;
+    z-index: 1002;
+    background: rgba(0, 0, 0, 0.8);
+    border-radius: 50%;
+    width: 40px;
+    height: 40px;
+    display: flex;
+    align-items: center;
+    justify-content: center;
+    transition: all 0.3s ease;
+    border: 2px solid #fff;
+    pointer-events: auto;
+}
+
+.video-modal-close:hover {
+    background: rgba(255, 255, 255, 0.9);
+    color: #000;
+    transform: scale(1.1);
+}
+
+.video-modal-iframe {
+    width: 100%;
+    height: 0;
+    padding-bottom: 56.25%; /* 16:9 aspect ratio */
+    position: relative;
+    border: none;
+    border-radius: 12px;
+    background: #000;
+}
+
+.video-modal-iframe iframe {
+    position: absolute;
+    top: 0;
+    left: 0;
+    width: 100%;
+    height: 100%;
+    border: none;
+    border-radius: 12px;
+    pointer-events: auto;
+    z-index: 1;
+}
+
+.video-modal-title {
+    position: absolute;
+    bottom: 0;
+    left: 0;
+    right: 0;
+    background: linear-gradient(transparent, rgba(0, 0, 0, 0.8));
+    color: white;
+    padding: 20px;
+    font-size: 1.2rem;
+    font-weight: 600;
+    text-align: center;
+    pointer-events: none;
+    z-index: 0;
+}
+
+/* Responsive video modal */
+@media (max-width: 768px) {
+    .video-modal-content {
+        width: 95vw;
+        max-width: none;
+        max-height: 95vh;
+    }
+    
+    .video-modal-iframe {
+        padding-bottom: 56.25%; /* Maintain 16:9 aspect ratio on mobile */
+    }
+}
+</style>
+
 <script>
 function toggleFeatureDropdown(featureId) {
     const dropdown = document.getElementById(featureId);
     const isVisible = dropdown.classList.contains('active');
-<<<<<<< HEAD
-    
-    // Close all other dropdowns
-    document.querySelectorAll('.feature-dropdown.active').forEach(dropdown => {
-        dropdown.classList.remove('active');
-    });
-    
-    // Toggle current dropdown
-    if (!isVisible) {
-        dropdown.classList.add('active');
-=======
     
     // If clicking the same open dropdown, close it (true toggle)
     if (isVisible) {
         dropdown.classList.remove('active');
         dropdown.setAttribute('aria-hidden', 'true');
         return;
->>>>>>> 39da1e74
     }
     // Close all others, then open requested
     document.querySelectorAll('.feature-dropdown.active').forEach(el => {
@@ -665,35 +781,186 @@
     dropdown.setAttribute('aria-hidden', 'false');
 }
 
-<<<<<<< HEAD
-// Close dropdowns when clicking outside
-document.addEventListener('click', function(event) {
-    if (!event.target.closest('.feature-card')) {
-        document.querySelectorAll('.feature-dropdown.active').forEach(dropdown => {
-            dropdown.classList.remove('active');
-=======
-// Unified click handling: clicking anywhere on a feature card (except links) toggles its dropdown
+function openFeatureModal(featureId) {
+    const dropdown = document.getElementById(featureId);
+    const card = dropdown.closest('.feature-card');
+    const titleElement = card.querySelector('.feature-title');
+    const title = titleElement.textContent.trim().split('\n')[0].trim();
+    const image = card.querySelector('img');
+    const description = dropdown.innerHTML;
+    
+    // Check if there's a BETA badge or Free Feature badge in the title
+    const betaBadge = titleElement.querySelector('.early-release-badge');
+    const freeFeatureBadge = titleElement.querySelector('.free-feature-badge');
+    
+    let titleWithBadge = title;
+    if (betaBadge && freeFeatureBadge) {
+        titleWithBadge = `${title}<br><div style="display: flex; gap: 8px; margin-top: 4px; justify-content: center;"><div class="early-release-badge" style="margin-left: 0; margin-top: 0; display: inline-block; text-align: center;">Beta</div><div class="free-feature-badge" style="margin-left: 0; margin-top: 0; display: inline-block; text-align: center;">Free Feature</div></div>`;
+    } else if (betaBadge) {
+        titleWithBadge = `${title}<br><div class="early-release-badge" style="margin-left: 0; margin-top: 4px; display: block; text-align: center;">Beta</div>`;
+    } else if (freeFeatureBadge) {
+        titleWithBadge = `${title}<br><div class="free-feature-badge" style="margin-left: 0; margin-top: 4px; display: block; text-align: center;">Free Feature</div>`;
+    }
+    
+    // Create modal content
+    const modal = document.getElementById('featureModal');
+    const modalContent = modal.querySelector('.feature-modal-content');
+    
+    modalContent.innerHTML = `
+        <span class="feature-modal-close">&times;</span>
+        <img src="${image.src}" alt="${image.alt}" class="feature-modal-image">
+        <div class="feature-modal-text">
+            <h3 style="margin: 0 0 20px 0; color: #333; font-size: 1.8rem; display: flex; align-items: center; gap: 10px;">${titleWithBadge}</h3>
+            ${description}
+        </div>
+    `;
+    
+    // Show modal
+    modal.style.display = 'flex';
+    document.body.classList.add('modal-open');
+    
+    // Add close event listeners
+    const closeBtn = modalContent.querySelector('.feature-modal-close');
+    closeBtn.onclick = closeFeatureModal;
+    
+    // Close on background click
+    modal.onclick = function(e) {
+        if (e.target === modal) {
+            closeFeatureModal();
+        }
+    };
+    
+    // Close on escape key
+    document.addEventListener('keydown', function(e) {
+        if (e.key === 'Escape') {
+            closeFeatureModal();
+        }
+    });
+}
+
+function closeFeatureModal() {
+    const modal = document.getElementById('featureModal');
+    modal.style.display = 'none';
+    document.body.classList.remove('modal-open');
+}
+
+function openVideoModal(videoUrl, videoTitle) {
+    // Extract video ID from YouTube URL
+    const videoId = extractVideoId(videoUrl);
+    if (!videoId) {
+        // If we can't extract video ID, open in new tab as fallback
+        window.open(videoUrl, '_blank');
+        return;
+    }
+    
+    // Create embedded YouTube URL
+    const embedUrl = `https://www.youtube.com/embed/${videoId}?autoplay=1&rel=0&modestbranding=1`;
+    
+    // Create modal content
+    const modal = document.getElementById('videoModal');
+    const modalContent = modal.querySelector('.video-modal-content');
+    
+    modalContent.innerHTML = `
+        <span class="video-modal-close">&times;</span>
+        <div class="video-modal-iframe">
+            <iframe src="${embedUrl}" allowfullscreen></iframe>
+        </div>
+        <div class="video-modal-title">${videoTitle}</div>
+    `;
+    
+    // Show modal
+    modal.style.display = 'flex';
+    document.body.classList.add('modal-open');
+    
+    // Add close event listeners
+    const closeBtn = modalContent.querySelector('.video-modal-close');
+    closeBtn.onclick = closeVideoModal;
+    
+    // Close on background click
+    modal.onclick = function(e) {
+        if (e.target === modal) {
+            closeVideoModal();
+        }
+    };
+    
+    // Close on escape key
+    document.addEventListener('keydown', function(e) {
+        if (e.key === 'Escape') {
+            closeVideoModal();
+        }
+    });
+}
+
+function closeVideoModal() {
+    const modal = document.getElementById('videoModal');
+    modal.style.display = 'none';
+    document.body.classList.remove('modal-open');
+    
+    // Stop video by removing iframe src
+    const iframe = modal.querySelector('iframe');
+    if (iframe) {
+        iframe.src = '';
+    }
+}
+
+function extractVideoId(url) {
+    const regExp = /^.*(youtu.be\/|v\/|u\/\w\/|embed\/|watch\?v=|&v=)([^#&?]*).*/;
+    const match = url.match(regExp);
+    return (match && match[2].length === 11) ? match[2] : null;
+}
+
+// Handle YouTube video links specifically
 document.addEventListener('click', function(e) {
-    // If clicking directly on a title box, let the inline onclick handler run only once
-    if (e.target.closest('.feature-title')) {
+    const clickedLink = e.target.closest('a');
+    
+    // Handle YouTube video links
+    if (clickedLink && clickedLink.href && (clickedLink.href.includes('youtube.com') || clickedLink.href.includes('youtu.be'))) {
+        e.preventDefault();
+        e.stopPropagation();
+        const videoTitle = clickedLink.textContent.trim() || 'Eagle Eyes Video';
+        openVideoModal(clickedLink.href, videoTitle);
         return;
     }
+});
+
+// Unified click handling: clicking anywhere on a feature card opens the modal
+document.addEventListener('click', function(e) {
     const card = e.target.closest('.feature-card');
     const clickedLink = e.target.closest('a');
+    
+    // Skip if it's a YouTube link (handled above)
+    if (clickedLink && clickedLink.href && (clickedLink.href.includes('youtube.com') || clickedLink.href.includes('youtu.be'))) {
+        return;
+    }
+    
     if (card && !clickedLink) {
         const dropdown = card.querySelector('.feature-dropdown');
         if (dropdown && dropdown.id) {
-            toggleFeatureDropdown(dropdown.id);
+            openFeatureModal(dropdown.id);
             return;
         }
     }
+    
     // If click occurred outside any card, close any open dropdowns
     if (!card) {
         document.querySelectorAll('.feature-dropdown.active').forEach(el => {
             el.classList.remove('active');
             el.setAttribute('aria-hidden', 'true');
->>>>>>> 39da1e74
         });
     }
 });
-</script>+</script>
+
+<!-- Feature Modal -->
+<div id="featureModal" class="feature-modal">
+    <div class="feature-modal-content">
+        <!-- Content will be dynamically inserted here -->
+    </div>
+</div>
+
+<!-- Video Modal -->
+<div id="videoModal" class="video-modal">
+    <div class="video-modal-content">
+        <!-- Video content will be dynamically inserted here -->
+    </div>
+</div>