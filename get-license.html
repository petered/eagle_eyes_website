---
layout: ee_page_layout
title: Unlock Eagle Eyes Scan
permalink: /get-license/
---

<!-- Include additional CSS & scripts in the front matter where they'll be added to head -->
<script src="https://code.jquery.com/jquery-3.6.0.min.js"></script>
<script src="https://www.gstatic.com/firebasejs/8.10.0/firebase-app.js"></script>
<script src="https://www.gstatic.com/firebasejs/8.10.0/firebase-auth.js"></script>
<script src="{{ '/js/get-license.js' | relative_url }}"></script>
<link rel="stylesheet" href="{{ '/css/form_buttons_and_boxes.css' | relative_url }}">
<link rel="stylesheet" href="{{ '/css/custom-styling.css' | relative_url }}">

<!-- Additional custom styles to ensure proper layout -->
<style>
    .container {
        display: flex;
        flex-wrap: wrap;
        justify-content: space-between;
        width: 100%;
        margin-bottom: 20px;
    }
    
    .box {
        flex: 1 1 300px;
        padding: 20px;
        border: 1px solid #ccc;
        box-shadow: 0 2px 5px rgba(0,0,0,0.1);
        margin: 10px;
    }
    
    .spacer {
        width: 20px;
        flex: 0 0 20px;
    }
    
    .license-box {
        display: flex;
        flex-direction: column;
        gap: 10px;
    }
    
    .license-info-box {
        width: 100%;
        height: 8em;
        box-sizing: border-box;
        overflow-y: auto;
        margin-bottom: 10px;
    }
    
    .button-container {
        display: flex;
        justify-content: flex-start;
        gap: 10px;
        margin-top: 10px;
    }
    
    /* Mobile responsive adjustments */
    @media (max-width: 768px) {
        .container {
            flex-direction: column;
        }
        
        .spacer {
            display: none;
        }
    }
    
    /* Test user banner styling */
    #test-user-banner {
        background-color: #ff9800;
        color: black;
        padding: 10px;
        text-align: center;
        font-weight: bold;
        display: none;
        margin-bottom: 15px;
    }
    
    #test-user-login {
        cursor: pointer;
        background-color: #4CAF50;
        color: white;
        border: none;
        padding: 5px 10px;
        border-radius: 3px;
        margin-left: 10px;
    }
    
    #test-user-login:hover {
        background-color: #45a049;
    }
</style>

<!-- Test User Banner for Emulator Mode -->
<div id="test-user-banner">
    🧪 Emulator Mode: Use test account 
    <button id="test-user-login">Sign in as test@example.com</button>
</div>

<h1>Unlock all features Eagle Eyes Scan on your device</h1>
<p>
    To unlock Eagle Eyes Scan, you need to get a <b class="tooltip">license key
    <span class="tooltiptext">A license key is a code that unlocks all features of the software on your device.  It looks like: <br/>X2SBUDUKXA3ZWCIK2VA6QLHDLO4QG6JDGJYUP274IRBVICAW4WIDOJV3GPVBP6JP3J26OHLULFKEWSU6PNIM3BWL6I7JEPQNV2HPB4IOHA7OW7MF6X3BVQILINJBSXKVNZM5DH6OQE3WZDCYEVBYSKFYVA5TJFYFSSYXQ3MCKZVD73OPYD3NXSNPIKOB5OL7QNJWUVW7FPUUPWDJ25WG5SQKLGXPQMXYN2MDSYHI23FVST5IGCZQ7IKMUDHXPFDJVBZRBVZMLIHVC3H24HCUWJMBU4SSLNRDEQ2U4ZNSAKCMBC4E3WRQON2A26VBVJMCE2GB7MTZHIMYEOM3SHSGJTEUZXRKPDFSNOFWEIPWZKG4K3I7F4VALILISI3AWFLBY26HWIEWDZMYIVHDKZJTEETRB3DRZ2C6X3WM7I7OPBOUIZ2ZJEAOSXGFLCSS7IQGJWUXSZHSGXJ3ZTPBL5IW7LF47CWENSSFJ7PPCIFL</span></b>
    and enter it into the app.
</p>
<p>
    To get a license key, you first buy a <b class="tooltip">license
    <span class="tooltiptext">A license has some number of keys, an expiry date, and is identified by a license-id like jI9Y9kg8oK3w2yf2</span></b>
    or select an existing one, and then issue a key from that license.  If someone on your team has already purchased a license, you can find that license
    below by searching for it by <b class="tooltip">license-ID<span class="tooltiptext">A license ID is a code like jI9Y9kg8oK3w2yf2</span></b>.
</p>
<div class="info-box" id="using-emulator-info" hidden>Using local Firebase emulator</div>

<!-- Show the machine ID -->
<p>
    <span class="tooltip">Machine ID
        <span class="tooltiptext">
            The machine ID is a unique identifier for your device - it will be filled out automatically when you access this page via the "🔑" button in the Eagle Eyes Scan app
        </span>
    </span>: <span id="machine-id">(None provided)</span>


    <button onclick="openMachineIdDialog()" , class="non_important_button">Change</button>

    <dialog id="machine-id-dialog">
        <h3>Enter Machine ID</h3>
        <input type="text" id="new-machine-id" placeholder="Enter new Machine ID">
        <button onclick="updateMachineId()"
            style="display: inline-block; padding: 5px 10px; font-size: 12px;">Change</button>
        <button onclick="closeMachineIdDialog()"
            style="display: inline-block; padding: 5px 10px; font-size: 12px;">Cancel</button>
    </dialog>
</p>

<h2>Step 1: Sign in</h2>

{% include signinWidget.html %}

<script>
    $(document).ready(function() {
        $("#checking-licenses-box").hide();
        
        // Setup test user functionality for emulator mode
        setupTestUserBanner();
    });

    // On document load, run fillMachineIDFromArgs();
    document.addEventListener('DOMContentLoaded', function () {
        fillMachineIDFromArgs();
    });

    document.addEventListener('signInComplete', function (e) {
        /* Handle the event:
        CustomEvent('signInComplete', { detail: { user: user } })
        Generated by the signinWidget.html inclusion
        */
        console.log('signin complete triggered');
        globalUser = e.detail.user;
        console.log('signInComplete event received: ' + globalUser);

        $("#choose-license").show();
        checkLicenseIDFromArgsAndUpdateAvailableLicenses()
        $("#choose-license").get(0).scrollIntoView();
    });
    
    // Function to set up test user banner
    function setupTestUserBanner() {
        console.log('Checking if we are in emulator mode');
        const urlParams = new URLSearchParams(window.location.search);
        const isEmulator = urlParams.get('is_emulator') === 'true';
        
        if (isEmulator) {
            // Show emulator info box
            $('#using-emulator-info').show();
            
            // Show the test user banner
            const banner = document.getElementById('test-user-banner');
            if (banner) banner.style.display = 'block';
            
            // Set up the test user login button
            const testUserBtn = document.getElementById('test-user-login');
            if (testUserBtn) {
                testUserBtn.addEventListener('click', function() {
                    // Test user credentials
                    const testEmail = 'test@example.com';
                    const testPassword = 'password123';
                    
                    // Try to sign in first
                    firebase.auth().signInWithEmailAndPassword(testEmail, testPassword)
                        .then((userCredential) => {
                            console.log('Test user signed in successfully');
                        })
                        .catch((error) => {
                            // If sign-in fails, create the user first
                            if (error.code === 'auth/user-not-found') {
                                console.log('Test user not found, creating account...');
                                firebase.auth().createUserWithEmailAndPassword(testEmail, testPassword)
                                    .then((userCredential) => {
                                        console.log('Test user created and signed in successfully');
                                    })
                                    .catch((createError) => {
                                        console.error('Error creating test user:', createError);
                                    });
                            } else {
                                console.error('Error signing in with test user:', error);
                            }
                        });
                });
            }
        }
    }
</script>
<br />

<section id="choose-license" hidden>
    <h2>Step 2: Choose where to get your license</h2>
    <div id="licenses-found-info" class="info-box">⏳ Checking available licenses...</div>
    <div id='step2-button-container' class="button-container">
        <button id="btn-use-existing" onclick="$('#licenses').show(); scrollToBottomWithDelay()">Use an existing license</button>
        <button id='purchase' onclick="onClickBuy()">Purchase a new license</button>
    </div>
    <div id="payment-successful-message" class="info-box" hidden></div>
</section>
<br/>

<section id="licenses" hidden>
    <h2>Step 3: Select an existing license</h2>
    <div class="container">
        <!-- Box for License Selection and Details -->
        <div class="box license-box">
            <div class="input-label">
                Use a license already connected to account:
            </div>
            <select id="license-select">
                <!-- options will be dynamically populated -->
            </select>
            <textarea id="license-info" class="license-info-box" placeholder="" readonly></textarea>
            <div class="button-container">
                <button id="selectLicenseButton" onclick="selectLicense()">Select License</button>
            </div>
            <div id="select-license-info" class="info-box" hidden></div>
        </div>
        
        <!-- Spacer between the two boxes -->
        <div class="spacer"></div>

        <!-- Box for Entering License ID -->
        <div class="box">
            <div class="input-label">
                ... Or enter License ID to connect to your account:
                <span class="tooltip">ℹ️
                    <span class="tooltiptext">If your organisation has a license available, you can attach it to your account by entering the license ID below</span>
                </span>
            </div>
            <input type="text" id="license-id" placeholder="(e.g. jI9Y9kg8oK3w2yf2)" style="width: 100%;">
            <div class="button-group">
                <button onclick="reCheckLicense()" id="re-check-button" class="non_important_button">Re-check</button>
            </div>
        </div>
    </div>
</section>

<section id="issue-key" hidden>
    <h2>Step 4: Issue a key for your device</h2>
    <div id="issue-key-info" class="info-box"></div>
    <div class="container">
        <!-- Box for License Selection and Details -->
        <div class="box license-box">
            <div class="input-label">Selected license</div>
            <textarea id="second-license-info-box" class="license-info-box" placeholder="" readonly></textarea>
            <div class="button-container">
                <button id="issueKeyButton" class='invisible-button'>Issue Key</button>
            </div>
            <div id="issue-key-info" class="info-box" hidden></div>
        </div>
        
        <!-- Spacer between the two boxes -->
        <div class="spacer"></div>
    </div>
</section>

<section id="key-view" hidden>
    <h2>Step 5: Copy key into Eagle Eyes Scan</h2>
    <!-- Box for showing key ID -->
    <div class="box license-box">
        <div class="input-label">Your key</div>
        <textarea id="license-key" class="license-info-box" placeholder="" readonly></textarea>
        <div class="button-group">
            <button id='license-key-copy-button'>Copy Key</button>
        </div>
    </div>
    <div id="license-key-status"></div>
</section>

<div id="final-status-box" hidden></div>

<<<<<<< HEAD
<div id="end-of-page"> </div>
<!-- Leave a little space on the bottom -->
<br />
<br />
=======
    <div id="debug-status-box" hidden></div>

    <!-- Add a hidden "close this page and paste key in app" button that will be made visible at the end -->
    <!-- <button id="close-page-button" hidden onclick="window.close()">Close this page and paste key in app</button> -->

    <div id="end-of-page"> </div>
    <!-- Leave a little space on the bottom -->



    <br />
    <br />
</body>
>>>>>>> ff74e9f3
<|MERGE_RESOLUTION|>--- conflicted
+++ resolved
@@ -296,23 +296,7 @@
 
 <div id="final-status-box" hidden></div>
 
-<<<<<<< HEAD
 <div id="end-of-page"> </div>
 <!-- Leave a little space on the bottom -->
 <br />
 <br />
-=======
-    <div id="debug-status-box" hidden></div>
-
-    <!-- Add a hidden "close this page and paste key in app" button that will be made visible at the end -->
-    <!-- <button id="close-page-button" hidden onclick="window.close()">Close this page and paste key in app</button> -->
-
-    <div id="end-of-page"> </div>
-    <!-- Leave a little space on the bottom -->
-
-
-
-    <br />
-    <br />
-</body>
->>>>>>> ff74e9f3
