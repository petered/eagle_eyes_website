--- conflicted
+++ resolved
@@ -337,24 +337,13 @@
                         <label for="live">Live, with <input type="number" id="live_keys" name="live_keys" value="2" min="1" disabled> keys</label>
                     </div>
                 </div>
-<<<<<<< HEAD
-
-
-                <button type="submit" class="registerbtn">Submit and start download</button>
-=======
                 <button type="submit" class="createLicenseButton">Create license</button>
                 <!-- Status field -->
->>>>>>> 1e98fef0
                 <br />
 
             </div>
         </form>
-<<<<<<< HEAD
-    </section>
-
-=======
         <br />
     </section>
     <div id="creationStatus"></div>
->>>>>>> 1e98fef0
 </body>