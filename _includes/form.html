--- conflicted
+++ resolved
@@ -1,40 +1,5 @@
 <!-- Don't forget to include form_styling in document head -->
 
-<<<<<<< HEAD
-    <section id="form">
-        <p style="text-align: center;"><i>* required information</i></p>
-        <form id="fields">
-            <label for="name" class="required"><b>Name:</b> Your full name</label>
-            <input type="text" id="name" name="name" placeholder="Firstname Lastname" style="margin-bottom: 15px; margin-top: 0px;" required>
-
-            <label for="team" class="required"><b>Organization Name:</b> Your team/company/agency, or enter "Individual" if you are not part of an organization</label>
-            <input type="text" id="team" name="team" placeholder="Enter your organization's name" style="margin-bottom: 15px; margin-top: 0px;" required>
-
-            <label for="website" class="required"><b>Organization Website:</b></label>
-            <input type="text" id="website" name="website" placeholder="http://www.example.com" style="margin-bottom: 15px; margin-top: 0px;" required>
-
-            <label for="location" class="required"><b>Location:</b> City, State/Province, Country</label>
-            <input type="text" id="location" name="location" placeholder="Example Springs, Examplebama, USA" style="margin-bottom: 15px; margin-top: 0px;" required>
-
-            <label for="use-case" class="required">What are you interested in using Eagle Eyes for?</label>
-            <textarea id="use-case" name="use_case" placeholder="To locate ... so I can ..." rows="4" required></textarea>
-
-            {% if include.form_type == 'trial' %}
-                {% include trial-questions.html %}
-            {% endif %}
-
-            <label for="questions"><b>Questions or remarks:</b> (optional)</label>
-            <textarea id="questions" name="questions" placeholder="" rows="4" style="margin-bottom: 15px; margin-top: 0px;"></textarea>
-
-            <div id="terms-of-use" class="info-box">
-    
-                <p style="text-align: center;"><b>Terms of Use</b></p>
-                <ul style="font-size: 80%; font-style: italic;">
-                    <li>The Eagle Eyes system does not replace human oversight. It may miss details that a human operator could catch. Operators should always review the raw footage personally.</li>
-                    <li>Any licenses purchased in the future will be for internal use only and shall not be transferred, sold, or distributed to other organizations.</li>
-                    <li>This software is intended to be used for search and rescue purposes only.</li>
-                </ul>
-=======
 <section id="form">
     <p style="text-align: center;"><i>* required information</i></p>
     <form id="fields">
@@ -78,40 +43,11 @@
             <div class="checkbox-container">
                 <input type="checkbox" id="agree_terms" name="agree_terms" required>
                 <label for="agree_terms"><span class="checkbox-label required">I have read and agree to the Eagle Eyes Scan Terms of Use above.</span></label>
->>>>>>> 74c12297
             </div>
             <div class="checkbox-container">
                 <input type="checkbox" id="receive_newsletter" name="receive_newsletter">
                 <label for="receive_newsletter"><span class="checkbox-label">I want to receive updates about Eagle Eyes Search.</span></label>
             </div>
-<<<<<<< HEAD
-        </form>
-    </section>
-
-    <script>
-            // This line enables Jekyll to pass the clickable parameter when including this file
-        const formType = '{{ include.form_type }}';
-        
-        var useLocalFirebaseEmulator = getIsEmulatorFromURL();  // When running local emulator with "firebase emulators:start", set this to "true
-        var hostURL = useLocalFirebaseEmulator ? 'http://127.0.0.1:5001/eagleeyessearch/us-central1' : 'https://us-central1-eagleeyessearch.cloudfunctions.net';
-        
-
-
-        function getIsEmulatorFromURL() {
-            const urlParams = new URLSearchParams(window.location.search);
-            // return urlParams.get('is_emulator') === 'true';
-            // Case insensitive
-            return urlParams.get('is_emulator')?.toLowerCase() === 'true';
-        }
-
-        function requestErrorHandler(jqXHR, textStatus, errorThrown) {
-            $("#hang-on-message").hide();
-            console.log("Error: " + errorThrown);
-            console.log("Status: " + textStatus);
-            console.log("Response: " + jqXHR.responseText);
-            showError("Error: " + errorThrown + " Status: " + textStatus + " Response: " + jqXHR.responseText);
-        }
-=======
         </div>
     </form>
 </section>
@@ -124,35 +60,8 @@
     var useLocalFirebaseEmulator = getIsEmulatorFromURL();  // When running local emulator with "firebase emulators:start", set this to "true
     var hostURL = useLocalFirebaseEmulator ? 'http://127.0.0.1:5001/eagleeyessearch/us-central1' : 'https://us-central1-eagleeyessearch.cloudfunctions.net';
     
->>>>>>> 74c12297
-
-
-<<<<<<< HEAD
-        function populateForm(formData) {
-            // Get all form inputs
-            var formInputs = document.querySelectorAll('input[type=text], input[type=password], input[type=checkbox], input[type=radio], select, textarea');
-            
-            // Iterate through each input in the form
-            for (var i = 0; i < formInputs.length; i++) {
-                var input = formInputs[i];
-
-                // Check if the input's name exists in the formData
-                if (formData.hasOwnProperty(input.name)) {
-                    if (input.type === 'checkbox' || input.type === 'radio') {
-                        // Set the checked property based on formData
-                        input.checked = formData[input.name];
-                    } else {
-                        // Set the value property based on formData
-                        input.value = formData[input.name];
-                    }
-                }
-            }
-        }
-
-        function submitForm() {
-            console.log('form type is: ' + formType);
-
-=======
+
+
     function getIsEmulatorFromURL() {
         const urlParams = new URLSearchParams(window.location.search);
         // return urlParams.get('is_emulator') === 'true';
@@ -218,21 +127,11 @@
         if (formType == 'signup' && !hasFormBeenShown) {
             requestDownload();
         } else {
->>>>>>> 74c12297
             if (!validateForm()) {
                 console.log("Form validation failed");
                 $("#status").html("Please complete all required fields").show();
                 return false; // Prevent form submission if validation fails
             }
-<<<<<<< HEAD
-
-            if (formType == 'register' || formType == 'trial') {
-                console.log('launching processRegisterForm');
-                processRegisterForm();
-            } else if (formType == 'signup') {
-                console.log('launching processSignupForm');
-                processSignupForm();
-=======
             if (formType == 'register' || formType == 'trial') {
                 console.log('launching processRegisterForm');
                 processRegisterForm();
@@ -242,7 +141,16 @@
                     processSignupForm();
                 }
                 requestDownload();
->>>>>>> 74c12297
+            } else {
+                console.log("Unknown form type: " + formType);
+            }
+
+            if (formType == 'register' || formType == 'trial') {
+                console.log('launching processRegisterForm');
+                processRegisterForm();
+            } else if (formType == 'signup') {
+                console.log('launching processSignupForm');
+                processSignupForm();
             } else {
                 console.log("Unknown form type: " + formType);
             }
@@ -305,23 +213,6 @@
         // Add "processing" class to the submit button
         $("#submitButton").addClass('processing');
 
-<<<<<<< HEAD
-        function processRegisterForm() {
-            // Add "processing" class to the submit button
-            $("#submitButton").addClass('processing');
-
-            // Pack the form data into an object
-            var formData = {};
-            var formInputs = document.querySelectorAll('input[name], select[name], textarea[name]');
-            formInputs.forEach(function(input) {
-                if (input.type === 'checkbox') {
-                    formData[input.name] = input.checked ? 'yes' : 'no';
-                } else if (input.type === 'radio') {
-                    if (input.checked) {
-                        formData[input.name] = input.value;
-                    }
-                } else {
-=======
         // Pack the form data into an object
         var formInputs = document.querySelectorAll('input[name], select[name], textarea[name]');
         formInputs.forEach(function(input) {
@@ -329,7 +220,6 @@
                 formData[input.name] = input.checked ? 'yes' : 'no';
             } else if (input.type === 'radio') {
                 if (input.checked) {
->>>>>>> 74c12297
                     formData[input.name] = input.value;
                 }
             } else {
@@ -340,127 +230,6 @@
         console.log(formData);
 
 
-        // Remove empty keys or invalid entries
-        for (var key in formData) {
-            if (formData[key] === null || formData[key] === undefined || formData[key].trim() === "") {
-                delete formData[key];
-            }
-        }
-
-        if (formType == 'trial') {
-            // Add the trial type to the form data
-            formData['trial_request'] = true;
-        } else {
-            formData['trial_request'] = false;
-        }
-
-<<<<<<< HEAD
-        // On load - check whether to show the emulator info box
-        $(document).ready(function () {
-            if (useLocalFirebaseEmulator) {
-                $('#using-emulator-info').show();
-            }
-        });
-
-        function processSignupForm() {
-
-            // filePath = "gs://eagleeyessearch.appspot.com/scan_releases/EagleEyesScan_0.4.3_MacOS_arm64.zip"
-            // filePath = "scan_releases/EagleEyesScan_0.4.3_MacOS_arm64.zip"
-
-            var hostUrl = getHostUrl();
-            var selectElement = document.getElementById('software_version');
-            var filePath = "scan_releases/" + selectElement.value;
-            var fetch_url = hostURL + '/generate_download_link?filePath=' + filePath;
-
-            // Pack the form data into an object
-            hasFormBeenShown = $("#form").is(":visible");
-            console.log("Form has been shown?: " + hasFormBeenShown);
-            var formData = {};
-            if (hasFormBeenShown) {
-                // Add "processing" class to the submit button
-                $("#submitButton").addClass('processing');
-                var formInputs = document.querySelectorAll('input[name], select[name], textarea[name]');
-                formInputs.forEach(function(input) {
-                    if (input.type === 'checkbox') {
-                        formData[input.name] = input.checked ? 'yes' : 'no';
-                    } else if (input.type === 'radio') {
-                        if (input.checked) {
-                            formData[input.name] = input.value;
-                        }
-                    } else {
-                        formData[input.name] = input.value;
-                    }
-                });
-            } 
-
-            // Remove empty keys or invalid entries
-            for (var key in formData) {
-                if (formData[key] === null || formData[key] === undefined || formData[key].trim() === "") {
-                    delete formData[key];
-=======
-        console.log(formData);
-
-        var fetch_url = hostURL + '/submit_register_form';
-
-        console.log("Fetch URL: " + fetch_url);
-
-        globalUser.getIdToken(true).then(function (idToken) {
-
-            $.ajax({
-                url: fetch_url,
-                data: JSON.stringify(formData),
-                type: 'POST', // Changed from 'method' to 'type' for clarity, though both are acceptable. Use 'POST' since you're sending a body.
-                contentType: 'application/json', // This sets the Content-Type header to application/json
-                headers: {
-                    'Authorization': 'Bearer ' + idToken
-                },
-                success: function (data) {
-                    console.log("Success" + data);
-
-                    // Remove "processing" class to the submit button
-                    $("#submitButton").removeClass('processing');
-
-                    // Show user message with link and ask them if they want to download
-                    // If yes, then redirect to the link
-                    // If no, then do nothing
-
-                    // Hide the download button/div after submitting form
-                    $("#form-container").hide();
-                    $("#signin").hide();
-                    $("#post-form").show();
-                },
-                error: function() {
-                    // Remove "processing" class to the submit button
-                    $("#submitButton").removeClass('processing');
-                    requestErrorHandler();
-                }
-            });
-        });
-    }
-
-    // On load - check whether to show the emulator info box
-    $(document).ready(function () {
-        if (useLocalFirebaseEmulator) {
-            $('#using-emulator-info').show();
-        }
-    });
-    
-    function processSignupForm() {
-        // Add "processing" class to the submit button
-        $("#submitButton").addClass('processing');
-        var formInputs = document.querySelectorAll('input[name], select[name], textarea[name]');
-        formInputs.forEach(function(input) {
-            if (input.type === 'checkbox') {
-                formData[input.name] = input.checked ? 'yes' : 'no';
-            } else if (input.type === 'radio') {
-                if (input.checked) {
-                    formData[input.name] = input.value;
->>>>>>> 74c12297
-                }
-            } else {
-                formData[input.name] = input.value;
-            }
-        });
         // Remove empty keys or invalid entries
         for (var key in formData) {
             if (formData[key] === null || formData[key] === undefined || formData[key].trim() === "") {
@@ -528,6 +297,82 @@
             });
 
         }
+
+        if (formType == 'trial') {
+            // Add the trial type to the form data
+            formData['trial_request'] = true;
+        } else {
+            formData['trial_request'] = false;
+        }
+
+        console.log(formData);
+
+        var fetch_url = hostURL + '/submit_register_form';
+
+        console.log("Fetch URL: " + fetch_url);
+
+        globalUser.getIdToken(true).then(function (idToken) {
+
+            $.ajax({
+                url: fetch_url,
+                data: JSON.stringify(formData),
+                type: 'POST', // Changed from 'method' to 'type' for clarity, though both are acceptable. Use 'POST' since you're sending a body.
+                contentType: 'application/json', // This sets the Content-Type header to application/json
+                headers: {
+                    'Authorization': 'Bearer ' + idToken
+                },
+                success: function (data) {
+                    console.log("Success" + data);
+
+                    // Remove "processing" class to the submit button
+                    $("#submitButton").removeClass('processing');
+
+                    // Show user message with link and ask them if they want to download
+                    // If yes, then redirect to the link
+                    // If no, then do nothing
+
+                    // Hide the download button/div after submitting form
+                    $("#form-container").hide();
+                    $("#signin").hide();
+                    $("#post-form").show();
+                },
+                error: function() {
+                    // Remove "processing" class to the submit button
+                    $("#submitButton").removeClass('processing');
+                    requestErrorHandler();
+                }
+            });
+        });
+    }
+
+    // On load - check whether to show the emulator info box
+    $(document).ready(function () {
+        if (useLocalFirebaseEmulator) {
+            $('#using-emulator-info').show();
+        }
+    });
+    
+    function processSignupForm() {
+        // Add "processing" class to the submit button
+        $("#submitButton").addClass('processing');
+        var formInputs = document.querySelectorAll('input[name], select[name], textarea[name]');
+        formInputs.forEach(function(input) {
+            if (input.type === 'checkbox') {
+                formData[input.name] = input.checked ? 'yes' : 'no';
+            } else if (input.type === 'radio') {
+                if (input.checked) {
+                    formData[input.name] = input.value;
+                }
+            } else {
+                formData[input.name] = input.value;
+            }
+        });
+        // Remove empty keys or invalid entries
+        for (var key in formData) {
+            if (formData[key] === null || formData[key] === undefined || formData[key].trim() === "") {
+                delete formData[key];
+            }
+        }
     }
 
 
