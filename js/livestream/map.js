--- conflicted
+++ resolved
@@ -94,7 +94,6 @@
             this.map.createPane('droneMarkerPane');
             this.map.getPane('droneMarkerPane').style.zIndex = 650; // Above markerPane and polygons
 
-<<<<<<< HEAD
             // Create high-quality base map layers
             const satelliteLayer = L.tileLayer('https://mt1.google.com/vt/lyrs=s&x={x}&y={y}&z={z}', {
                 maxZoom: 25,
@@ -105,10 +104,8 @@
             const satelliteLabelsLayer = L.tileLayer('https://server.arcgisonline.com/ArcGIS/rest/services/Reference/World_Boundaries_and_Places/MapServer/tile/{z}/{y}/{x}', {
                 maxZoom: 25,
                 maxNativeZoom: 19,
-=======
             L.tileLayer('https://server.arcgisonline.com/ArcGIS/rest/services/World_Imagery/MapServer/tile/{z}/{y}/{x}', {
                 maxZoom: 19,
->>>>>>> 5852ce82
                 attribution: '© Esri, Maxar, Earthstar Geographics'
             });
 
@@ -1012,11 +1009,7 @@
             this.droneMarker = L.marker(this.currentLocation, {
                 icon: droneIcon,
                 interactive: false,
-<<<<<<< HEAD
-                pane: 'droneMarkerPane'
-=======
                 pane: 'droneMarkerPane'  // Use dedicated pane to ensure it's always on top
->>>>>>> 5852ce82
             }).addTo(this.map);
 
             // Create invisible clickable circle marker
@@ -1541,15 +1534,9 @@
                     iconAnchor: [14, 14]
                 });
 
-<<<<<<< HEAD
-                const marker = L.marker(latLng, { 
-                    icon: otherDroneIcon,
-                    pane: 'droneMarkerPane'
-=======
                 const marker = L.marker(latLng, {
                     icon: otherDroneIcon,
                     pane: 'droneMarkerPane'  // Use dedicated pane to ensure it's always on top
->>>>>>> 5852ce82
                 }).addTo(this.map);
 
                 // Add popup using shared popup generation
