--- conflicted
+++ resolved
@@ -5966,42 +5966,20 @@
             bearing: bearing
         };
 
-<<<<<<< HEAD
-        // Capture screenshot with EXIF GPS metadata directly
-        // This creates a proper JPEG with EXIF embedded from the start
-        try {
-            const jpegWithExif = await this.captureVideoScreenshotWithExif(photoPoint, altitude, lat, lng);
-            if (!jpegWithExif) {
-                alert('Failed to capture screenshot with EXIF GPS metadata. Check console for details.');
-                // Reset button state
-                this.resetPhotoPointButton();
-                return;
-            }
-
-            // Store the JPEG with EXIF metadata
-            photoPoint.imageData = jpegWithExif;
-        } catch (error) {
-            console.error('ERROR: Failed to create photo point with EXIF:', error);
-            alert('Failed to create photo point with EXIF GPS metadata: ' + error.message);
-=======
         // Capture video and generate JPEG with EXIF metadata directly
         // Pass coordinates directly to avoid re-checking currentLocation
         const jpegWithExif = await this.captureVideoScreenshotWithExif(photoPoint, altitude, lat, lng);
         if (!jpegWithExif) {
             alert('Failed to capture screenshot with EXIF metadata. Please ensure video is playing.');
->>>>>>> 135c5fe6
             // Reset button state
             this.resetPhotoPointButton();
             return;
         }
 
-<<<<<<< HEAD
-=======
         // Store the JPEG with EXIF metadata
         photoPoint.imageData = jpegWithExif;
         console.log('Photo point created with EXIF GPS metadata embedded');
 
->>>>>>> 135c5fe6
         // Add to storage
         this.photoPoints.push(photoPoint);
         this.savePhotoPointsToStorage();
