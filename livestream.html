---
permalink: /livestream/
---
<!DOCTYPE html>
<html lang="en" data-bs-theme="dark">
  <head>
    <meta charset="UTF-8" />
    <meta name="viewport" content="width=device-width, initial-scale=1.0" />
    
    <!-- Beta Logo for Livestream Page Only -->
    <link rel="icon" href="{{ '/images/eagle-eyes-beta-logo.png' | relative_url }}" type="image/png">
    <link rel="shortcut icon" href="{{ '/images/eagle-eyes-beta-logo.png' | relative_url }}" type="image/png">
    <link rel="apple-touch-icon" href="{{ '/images/eagle-eyes-beta-logo.png' | relative_url }}">
    
    <!-- Open Graph / Facebook -->
    <meta property="og:image" content="{{ '/images/eagle-eyes-beta-logo.png' | absolute_url }}">
    
    <!-- Twitter -->
    <meta name="twitter:card" content="summary">
    <meta name="twitter:image" content="{{ '/images/eagle-eyes-beta-logo.png' | absolute_url }}">
    
    <title>Eagle Eyes Livestream Viewer</title>
    <link
      href="https://cdn.jsdelivr.net/npm/bootstrap@5.3.3/dist/css/bootstrap.min.css"
      rel="stylesheet"
    />
    <link
      href="https://cdn.jsdelivr.net/npm/bootstrap-icons@1.11.3/font/bootstrap-icons.css"
      rel="stylesheet"
    />
    <link
      rel="stylesheet"
      href="https://unpkg.com/leaflet@1.9.4/dist/leaflet.css"
    />
    <script src="https://cdnjs.cloudflare.com/ajax/libs/qrcodejs/1.0.0/qrcode.min.js"></script>
    <script src="https://unpkg.com/html5-qrcode@2.3.8/html5-qrcode.min.js"></script>
    <style>
      body,
      html {
        height: 100%;
        margin: 0;
        overflow: hidden;
      }
      body {
        display: flex;
        flex-direction: column;
      }
      #main-content {
        flex: 1;
        display: flex;
        flex-direction: column;
        min-height: 0;
      }
      @media (min-width: 992px) {
        #main-content {
          flex-direction: row;
        }
      }
      #video-panel,
      #map-panel {
        flex: 1;
        display: flex;
        flex-direction: column;
        background-color: #000;
        min-height: 0;
      }
      /* Mobile: Optimized split screen layout */
      @media (max-width: 991px) {
        #video-panel {
          flex: 0 0 60%; /* Better balance for mobile */
        }
        #map-panel {
          flex: 0 0 40%; /* More map space for better usability */
        }
      }
      @media (min-width: 992px) {
        #video-panel {
          flex: 0 0 60%; /* Optimized for 16:9 video mode */
        }
        #map-panel {
          flex: 0 0 40%; /* More map space for better balance */
        }
      }
      /* Dynamic sizing for photo mode - eliminates black bars */
      @media (min-width: 992px) {
        #video-panel.dynamic-sized {
          flex: 0 0 auto !important;
          max-width: none !important;
        }
        #map-panel.dynamic-sized {
          flex: 1 1 auto !important;
        }
      }
      
      /* Mobile vertical optimization for photo mode */
      @media (max-width: 991px) {
        #video-panel.dynamic-sized {
          flex: 0 0 auto !important;
          max-height: none !important;
        }
        #map-panel.dynamic-sized {
          flex: 1 1 auto !important;
        }
      }
      /* Full size for single-view modes */
      #video-panel.full-view,
      #map-panel.full-view {
        flex: 1 1 100% !important;
        min-width: 0;
      }
      /* Override media query restrictions for fullscreen modes */
      @media (min-width: 992px) {
        #video-panel.full-view,
        #map-panel.full-view {
          flex: 1 1 100% !important;
        }
      }
      #map-panel {
        background-color: #181818;
      }
      #videoContainer,
      #map {
        width: 100%;
        flex: 1;
        min-height: 0;
      }
      #videoContainer {
        display: flex;
        align-items: center;
        justify-content: center;
        position: relative;
        overflow: hidden;
      }
      #remoteVideo {
        position: absolute;
        top: 0;
        left: 0;
        width: 100%;
        height: 100%;
        object-fit: cover;
        display: none;
        z-index: 2;
      }
      /* Smart video fitting based on view mode */
      #remoteVideo {
        object-fit: contain; /* Default: show full video without cropping */
      }
      
      /* Video fullscreen mode: use cover to fill space */
      #video-panel.full-view #remoteVideo {
        object-fit: cover;
      }
      
      /* Mobile landscape optimization: 50/50 split */
      @media (max-width: 991px) and (orientation: landscape) {
        #main-content {
          flex-direction: row !important; /* Video left, map right */
        }
        #video-panel {
          flex: 0 0 50% !important;
          min-width: 0;
        }
        #map-panel {
          flex: 0 0 50% !important;
          min-width: 0;
        }
        #remoteVideo {
          object-fit: contain; /* Show full video without cropping */
        }
      }
      
      /* Mobile portrait: video top, map bottom layout */
      @media (max-width: 991px) and (orientation: portrait) {
        #main-content {
          flex-direction: column !important;
        }
        #video-panel {
          flex: 0 0 50% !important;
          min-height: 0;
        }
        #map-panel {
          flex: 0 0 50% !important;
          min-height: 0;
        }
        #remoteVideo {
          object-fit: contain; /* Show full video without cropping */
        }
      }
      
      /* Additional mobile optimizations */
      @media (max-width: 991px) {
        /* Ensure panels take full height in mobile */
        #main-content {
          height: calc(100vh - 120px); /* Account for navbar height */
        }
      }
      .placeholder {
        width: 100%;
        height: 100%;
        color: #6c757d;
        text-align: center;
        display: flex;
        flex-direction: column;
        align-items: center;
        justify-content: center;
        background-color: #050505;
        position: relative;
        z-index: 1;
      }
      .status-dot {
        width: 10px;
        height: 10px;
        border-radius: 50%;
        display: inline-block;
        margin-right: 0.5rem;
        animation: pulse 2s infinite;
      }
      @keyframes pulse {
        0%,
        100% {
          opacity: 1;
        }
        50% {
          opacity: 0.3;
        }
      }
      .status.connecting .status-dot {
        background-color: #0d6efd;
      }
      .status.waiting .status-dot {
        background-color: #ffc107;
      }
      .status.connected .status-dot {
        background-color: #b0b0b0;
      }
      .status.error .status-dot {
        background-color: #dc3545;
      }
      .beta-badge {
        font-size: 0.65rem;
        padding: 0.25rem 0.5rem;
        margin-left: 0.5rem;
        background-color: #ffc107;
        color: #000;
        border-radius: 12px;
        font-weight: 600;
        letter-spacing: 0.5px;
      }
      #roomIdToast,
      #coordsCopiedToast {
        position: fixed;
        top: 70px;
        left: 50%;
        transform: translateX(-50%);
        background-color: rgba(255, 193, 7, 0.95);
        color: #000;
        padding: 8px 16px;
        border-radius: 6px;
        font-size: 13px;
        font-weight: 500;
        z-index: 1060;
        box-shadow: 0 2px 8px rgba(0, 0, 0, 0.3);
        display: none;
        animation: slideIn 0.3s ease-out;
      }
      #coordsCopiedToast {
        background-color: rgba(70, 83, 115, 0.95);
        color: #fff;
      }
      @keyframes slideIn {
        from {
          opacity: 0;
          transform: translateX(-50%) translateY(-10px);
        }
        to {
          opacity: 1;
          transform: translateX(-50%) translateY(0);
        }
      }
      /* Dark theme for Leaflet map controls */
      .leaflet-bar,
      .leaflet-control {
        background-color: #2c2c2c !important;
        border: 1px solid #444 !important;
      }
      .leaflet-bar a,
      .leaflet-control a {
        background-color: #2c2c2c !important;
        color: #fff !important;
        border-bottom: 1px solid #444 !important;
      }
      .leaflet-bar a:hover,
      .leaflet-control a:hover {
        background-color: #3c3c3c !important;
      }
      .leaflet-control-zoom-in,
      .leaflet-control-zoom-out {
        color: #fff !important;
      }
      /* Dark theme for attribution text */
      .leaflet-control-attribution {
        background-color: rgba(44, 44, 44, 0.8) !important;
        color: #ccc !important;
      }
      .leaflet-control-attribution a {
        color: #b0b0b0 !important;
        background-color: transparent !important;
        border: none !important;
      }
      /* Dark theme for scale control */
      .leaflet-control-scale {
        background: none !important;
        background-color: transparent !important;
        box-shadow: none !important;
        border: none !important;
      }
      .leaflet-control-scale-line {
        background: none !important;
        background-color: transparent !important;
        border: 2px solid #fff !important;
        border-top: none !important;
        color: #fff !important;
        text-shadow: 1px 1px 2px rgba(0, 0, 0, 0.8), -1px -1px 2px rgba(0, 0, 0, 0.8), 1px -1px 2px rgba(0, 0, 0, 0.8), -1px 1px 2px rgba(0, 0, 0, 0.8) !important;
      }
      /* Hide navbar brand text on narrow screens */
      @media (max-width: 991px) {
        .navbar-brand span:not(.beta-badge) {
          display: none;
        }
        
        /* Hide status text on mobile to make space for share button */
        #status .status-text {
          display: none !important;
        }
        
        /* Show mobile share button */
        #mobileShareBtn {
          display: block !important;
        }
        
<<<<<<< HEAD
        /* Mobile responsive error displays - make text and buttons smaller */
        #noStreamDetails, #connectedNoStreamDetails, #roomFullDetails {
          font-size: 10px !important;
          max-width: calc(100vw - 20px) !important;
          width: calc(100vw - 20px) !important;
          padding: 8px !important;
          margin: 0.3rem auto !important;
          word-wrap: break-word !important;
          line-height: 1.3 !important;
        }
        
        #noStreamDetails button, #connectedNoStreamDetails button, #roomFullDetails button {
          font-size: 8px !important;
          padding: 3px 6px !important;
          max-width: 150px !important;
          width: auto !important;
          margin: 0.2rem 0 !important;
          white-space: normal !important;
          overflow: visible !important;
          text-overflow: initial !important;
          display: inline-block !important;
          line-height: 1.2 !important;
          min-height: auto !important;
          height: auto !important;
        }
        
        #noStreamDetails button i, #connectedNoStreamDetails button i, #roomFullDetails button i {
          font-size: 6px !important;
        }
        
        #getHelpLink {
          font-size: 8px !important;
          padding: 3px 6px !important;
          max-width: 150px !important;
=======
        /* Mobile responsive error displays - aggressive sizing to prevent cut-off */
        #noStreamDetails, #connectedNoStreamDetails, #roomFullDetails {
          font-size: 12px !important;
          max-width: calc(100vw - 20px) !important;
          width: calc(100vw - 20px) !important;
          padding: 10px !important;
          margin: 0.5rem auto !important;
          word-wrap: break-word !important;
        }
        
        #noStreamDetails button, #connectedNoStreamDetails button, #roomFullDetails button {
          font-size: 10px !important;
          padding: 4px 8px !important;
          max-width: 200px !important;
          width: auto !important;
          margin: 0.2rem 0 !important;
          white-space: nowrap !important;
          overflow: hidden !important;
          text-overflow: ellipsis !important;
          display: inline-block !important;
        }
        
        #noStreamDetails button i, #connectedNoStreamDetails button i, #roomFullDetails button i {
          font-size: 8px !important;
        }
        
        #getHelpLink {
          font-size: 10px !important;
          padding: 4px 8px !important;
          max-width: 200px !important;
>>>>>>> 8cebd327
          width: auto !important;
          margin: 0.2rem auto !important;
          display: inline-block !important;
          text-align: center !important;
<<<<<<< HEAD
          line-height: 1.2 !important;
        }
        
        #getHelpLink i {
          font-size: 6px !important;
        }
        
        /* Make placeholder content smaller for mobile */
=======
        }
        
        #getHelpLink i {
          font-size: 8px !important;
        }
        
        /* Make placeholder content much smaller for mobile */
>>>>>>> 8cebd327
        .placeholder {
          padding: 15px 10px !important;
          max-width: calc(100vw - 20px) !important;
          width: calc(100vw - 20px) !important;
        }
        
        .placeholder i {
          font-size: 2.5rem !important;
          margin-bottom: 0.5rem !important;
        }
        
        .placeholder p {
          font-size: 0.9rem !important;
          margin-bottom: 1rem !important;
          padding: 0 5px !important;
        }
        
        .placeholder .btn {
          font-size: 10px !important;
          padding: 4px 8px !important;
          max-width: 200px !important;
          width: auto !important;
        }
        
        .placeholder .btn i {
          font-size: 8px !important;
        }
        
<<<<<<< HEAD
      }
      
      /* Mobile landscape orientation - video left, map right */
      @media (max-width: 991px) and (orientation: landscape) {
        /* Split view layout for mobile landscape */
        #main-content {
          flex-direction: row !important; /* Video left, map right */
        }
        #video-panel {
          flex: 0 0 50% !important;
          min-width: 0;
          display: flex !important;
        }
        #map-panel {
          flex: 0 0 50% !important;
          min-width: 0;
          display: flex !important;
        }
        #remoteVideo {
          object-fit: contain; /* Show full video without cropping */
        }
        #noStreamDetails, #connectedNoStreamDetails, #roomFullDetails {
          font-size: 8px !important;
          padding: 4px !important;
          margin: 0.2rem auto !important;
          max-width: calc(100vw - 5px) !important;
          width: calc(100vw - 5px) !important;
          word-wrap: break-word !important;
          overflow-wrap: break-word !important;
          hyphens: auto !important;
          text-align: center !important;
          line-height: 1.2 !important;
        }
        
        /* Target the specific error text within the video container */
        #noStreamDetails p, #connectedNoStreamDetails p, #roomFullDetails p {
          font-size: 6px !important;
          margin: 0.05rem 0 !important;
          padding: 0 1px !important;
          word-wrap: break-word !important;
          overflow-wrap: break-word !important;
          hyphens: auto !important;
          line-height: 1.0 !important;
          max-width: calc(100vw - 8px) !important;
          width: calc(100vw - 8px) !important;
          text-align: center !important;
        }
        
        /* Target any text elements that might be causing overflow */
        #noStreamDetails *, #connectedNoStreamDetails *, #roomFullDetails * {
          max-width: 100% !important;
          word-wrap: break-word !important;
          overflow-wrap: break-word !important;
          hyphens: auto !important;
        }
        
        #noStreamDetails button, #connectedNoStreamDetails button, #roomFullDetails button {
          font-size: 7px !important;
          padding: 2px 4px !important;
          max-width: 120px !important;
          margin: 0.1rem 0 !important;
          white-space: normal !important;
          line-height: 1.1 !important;
          height: auto !important;
          min-height: auto !important;
        }
        
        #noStreamDetails button i, #connectedNoStreamDetails button i, #roomFullDetails button i {
          font-size: 5px !important;
        }
        
        #getHelpLink {
          font-size: 7px !important;
          padding: 2px 4px !important;
          max-width: 120px !important;
        }
        
        #getHelpLink i {
          font-size: 5px !important;
        }
=======
>>>>>>> 8cebd327
      }
      
      /* Mobile portrait orientation - video top, map bottom */
      @media (max-width: 991px) and (orientation: portrait) {
        /* Split view layout for mobile portrait */
        #main-content {
          flex-direction: column !important; /* Video top, map bottom */
        }
        #video-panel {
          flex: 0 0 50% !important;
          min-height: 0;
          display: flex !important;
        }
        #map-panel {
          flex: 0 0 50% !important;
          min-height: 0;
          display: flex !important;
        }
        #remoteVideo {
          object-fit: contain; /* Show full video without cropping */
        }
      }
      
      /* Extra small mobile screens */
      @media (max-width: 480px) {
        #noStreamDetails, #connectedNoStreamDetails, #roomFullDetails {
          font-size: 9px !important;
          padding: 6px !important;
          margin: 0.2rem auto !important;
        }
        
        #noStreamDetails button, #connectedNoStreamDetails button, #roomFullDetails button {
          font-size: 7px !important;
          padding: 2px 4px !important;
          max-width: 120px !important;
          margin: 0.1rem 0 !important;
        }
        
        #noStreamDetails button i, #connectedNoStreamDetails button i, #roomFullDetails button i {
          font-size: 5px !important;
        }
        
        #getHelpLink {
          font-size: 7px !important;
          padding: 2px 4px !important;
          max-width: 120px !important;
        }
        
        #getHelpLink i {
          font-size: 5px !important;
        }
      }
      
      /* Force default cursor everywhere to prevent loading spinner cursor */
      body, #videoContainer, .placeholder {
        cursor: default !important;
      }

      /* Mobile responsive styles for disconnect popup */
      @media (max-width: 768px) {
        #sharedDisconnectedOverlay {
          flex-direction: column !important;
          align-items: flex-start !important;
          gap: 8px !important;
          padding: 12px !important;
          font-size: 14px !important;
          width: calc(100vw - 20px) !important;
          max-width: calc(100vw - 20px) !important;
          white-space: normal !important;
        }
        
        #sharedDisconnectedOverlay > div {
          margin-left: 0 !important;
          width: 100% !important;
          justify-content: center !important;
        }
        
        #sharedDisconnectedOverlay button {
          flex: 1 !important;
          min-width: 80px !important;
          padding: 8px 12px !important;
          font-size: 13px !important;
        }
      }

      @media (max-width: 480px) {
        #sharedDisconnectedOverlay {
          font-size: 13px !important;
          padding: 10px !important;
        }
        
        #sharedDisconnectedOverlay button {
          font-size: 12px !important;
          padding: 6px 10px !important;
        }
        
        /* Extra small mobile - even more aggressive sizing */
        #noStreamDetails, #connectedNoStreamDetails, #roomFullDetails {
          font-size: 11px !important;
          max-width: calc(100vw - 10px) !important;
          width: calc(100vw - 10px) !important;
          padding: 8px !important;
        }
        
        #noStreamDetails button, #connectedNoStreamDetails button, #roomFullDetails button {
          font-size: 9px !important;
          padding: 3px 6px !important;
          max-width: 150px !important;
          width: auto !important;
        }
        
        #noStreamDetails button i, #connectedNoStreamDetails button i, #roomFullDetails button i {
          font-size: 7px !important;
        }
        
        #getHelpLink {
          font-size: 9px !important;
          padding: 3px 6px !important;
          max-width: 150px !important;
          width: auto !important;
        }
        
        #getHelpLink i {
          font-size: 7px !important;
        }
        
        .placeholder {
          padding: 10px 5px !important;
          max-width: calc(100vw - 10px) !important;
          width: calc(100vw - 10px) !important;
        }
        
        .placeholder i {
          font-size: 2rem !important;
        }
        
        .placeholder p {
          font-size: 0.8rem !important;
        }
        
        .placeholder .btn {
          font-size: 9px !important;
          padding: 3px 6px !important;
          max-width: 150px !important;
          width: auto !important;
        }
        
        .placeholder .btn i {
          font-size: 7px !important;
        }
        
      }

      /* Fullscreen exit button styles */
      #fullscreenExitBtn {
        display: none !important;
      }
      
      #fullscreenExitBtn.show {
        display: flex !important;
      }
    </style>

    <!-- Eruda Mobile Console for debugging -->
    <!-- <script src="https://cdn.jsdelivr.net/npm/eruda"></script>
    <script>eruda.init();</script> -->
  </head>
  <body>
    <!-- Hidden elements required by client.js -->
    <input type="hidden" id="roomIdInput" />
    <input type="hidden" id="roomIdInputMobile" />
    <button type="button" id="leaveBtn" style="display: none;" onclick="leaveRoom()"></button>
    
    <!-- Toast notification for room ID validation -->
    <div id="roomIdToast"></div>

    <!-- Toast notification for coordinates copied -->
    <div id="coordsCopiedToast"></div>

    <!-- Coordinate dialog modal -->
    <div id="coordinateDialog" style="
      display: none;
      position: fixed;
      top: 0;
      left: 0;
      width: 100%;
      height: 100%;
      background-color: rgba(0, 0, 0, 0.5);
      z-index: 2000;
      align-items: center;
      justify-content: center;
    " onclick="hideCoordinateDialog()">
      <div style="
        background-color: #2c2c2c;
        border-radius: 8px;
        padding: 20px;
        max-width: 500px;
        width: 90%;
        color: white;
      " onclick="event.stopPropagation()">
        <div style="margin-bottom: 20px;">
          <div style="display: flex; align-items: center; gap: 10px; margin-bottom: 12px;">
            <span style="font-weight: 500;">🌐 Location:</span>
            <span id="dialogLocation" class="font-monospace" style="flex: 1;">Waiting for location data...</span>
            <button onclick="copyLocationCoordinates()" style="
              background-color: #465373;
              color: white;
              border: none;
              padding: 6px 12px;
              border-radius: 4px;
              cursor: pointer;
              font-size: 13px;
              white-space: nowrap;
            " onmouseover="this.style.backgroundColor='#556382'" onmouseout="this.style.backgroundColor='#465373'">
              <i class="bi bi-clipboard"></i> Copy
            </button>
          </div>
          <div style="margin-bottom: 8px;">
            <span style="font-weight: 500;">↑🏠 Altitude (home):</span>
            <span id="dialogAltHome" class="font-monospace">N/A</span>
          </div>
          <div style="margin-bottom: 8px;">
            <span style="font-weight: 500;">↑🌊 Altitude (sea level):</span>
            <span id="dialogAltSea" class="font-monospace">N/A</span>
          </div>
          <div style="margin-bottom: 8px;">
            <span style="font-weight: 500;">↑🛰️ Altitude (GPS/Ellipsoid):</span>
            <span id="dialogAltEllipsoid" class="font-monospace">N/A</span>
          </div>
          <div style="margin-bottom: 8px;">
            <span style="font-weight: 500;">🧭 Bearing:</span>
            <span id="dialogBearing" class="font-monospace">N/A</span>
          </div>
          <div>
            <span style="font-weight: 500;">🔋 Battery:</span>
            <span id="dialogBattery" class="font-monospace">N/A</span>
          </div>
        </div>
        <button onclick="hideCoordinateDialog()" style="
          background-color: #465373;
          color: white;
          border: none;
          padding: 10px 20px;
          border-radius: 6px;
          cursor: pointer;
          font-size: 14px;
          font-weight: 500;
          width: 100%;
        " onmouseover="this.style.backgroundColor='#556382'" onmouseout="this.style.backgroundColor='#465373'">
          OK
        </button>
      </div>
    </div>

    <!-- Viewer info input dialog modal -->
    <div id="viewerInfoDialog" style="
      display: none;
      position: fixed;
      top: 0;
      left: 0;
      width: 100%;
      height: 100%;
      background-color: rgba(0, 0, 0, 0.5);
      z-index: 2000;
      align-items: center;
      justify-content: center;
    ">
      <div style="
        background-color: #2c2c2c;
        border-radius: 8px;
        padding: 0;
        max-width: 400px;
        width: 90%;
        color: white;
        display: flex;
        flex-direction: column;
      " onclick="event.stopPropagation()">
        <div style="padding: 20px; border-bottom: 1px solid #444;">
          <h5 style="margin: 0; font-size: 1.1rem;">Join Stream</h5>
          <p style="margin: 8px 0 0 0; font-size: 0.9rem; color: #aaa;">Enter your information (optional)</p>
        </div>
        <form id="viewerInfoForm" style="padding: 20px;">
          <div style="margin-bottom: 15px;">
            <label for="viewerNameInput" style="display: block; margin-bottom: 5px; font-size: 0.9rem;">Name</label>
            <input type="text" id="viewerNameInput" placeholder="Your name"
              minlength="3"
              maxlength="100"
              style="
              width: 100%;
              padding: 10px;
              background-color: #1a1a1a;
              border: 1px solid #444;
              border-radius: 4px;
              color: white;
              font-size: 14px;
              box-sizing: border-box;
            " />
          </div>
          <div style="margin-bottom: 20px;">
            <label for="viewerEmailInput" style="display: block; margin-bottom: 5px; font-size: 0.9rem;">Email</label>
            <input type="email" id="viewerEmailInput" placeholder="your.email@example.com"
              style="
              width: 100%;
              padding: 10px;
              background-color: #1a1a1a;
              border: 1px solid #444;
              border-radius: 4px;
              color: white;
              font-size: 14px;
              box-sizing: border-box;
            " />
          </div>
          <button type="submit" id="confirmJoinBtn" style="
            background-color: #465373;
            color: white;
            border: none;
            padding: 12px 20px;
            border-radius: 6px;
            cursor: pointer;
            font-size: 14px;
            font-weight: 500;
            width: 100%;
          " onmouseover="this.style.backgroundColor='#556382'" onmouseout="this.style.backgroundColor='#465373'">
            Join Stream
          </button>
        </form>
      </div>
    </div>

    <!-- Viewer list dialog modal -->
    <div id="viewerListDialog" style="
      display: none;
      position: fixed;
      top: 0;
      left: 0;
      width: 100%;
      height: 100%;
      background-color: rgba(0, 0, 0, 0.5);
      z-index: 2000;
      align-items: center;
      justify-content: center;
    " onclick="if(window.viewer) window.viewer.hideViewerListDialog()">
      <div style="
        background-color: #2c2c2c;
        border-radius: 8px;
        padding: 0;
        max-width: 400px;
        width: 90%;
        color: white;
        max-height: 80vh;
        display: flex;
        flex-direction: column;
      " onclick="event.stopPropagation()">
        <div style="padding: 20px; border-bottom: 1px solid #444;">
          <h5 style="margin: 0; font-size: 1.1rem;">Viewers</h5>
        </div>
        <div id="viewerListContainer" style="
          flex: 1;
          overflow-y: auto;
        ">
          <!-- Populated by JavaScript -->
        </div>
        <div style="padding: 15px; border-top: 1px solid #444;">
          <button onclick="if(window.viewer) window.viewer.hideViewerListDialog()" style="
            background-color: #465373;
            color: white;
            border: none;
            padding: 10px 20px;
            border-radius: 6px;
            cursor: pointer;
            font-size: 14px;
            font-weight: 500;
            width: 100%;
          " onmouseover="this.style.backgroundColor='#556382'" onmouseout="this.style.backgroundColor='#465373'">
            Close
          </button>
        </div>
      </div>
    </div>

    <!-- Top Navbar -->
    <nav class="navbar navbar-expand-lg navbar-dark bg-dark sticky-top">
      <div class="container-fluid">
        <a class="navbar-brand d-flex align-items-center" href="https://www.eagleeyessearch.com/">
          <img src="{{ '/images/eagle-eyes-beta-logo-new.png' | relative_url }}" alt="Eagle Eyes Beta Logo" style="height: 40px; margin-right: 10px; border-radius: 6px;">
          <span>Eagle Eyes Livestream Viewer</span>
        </a>

        <button
          id="fullscreenBtn"
          class="btn btn-outline-light btn-sm me-3"
          onclick="toggleFullscreen()"
          title="Toggle Fullscreen"
        >
          <i class="bi bi-fullscreen"></i>
        </button>

        <div
          id="status"
          class="status d-flex align-items-center text-white ms-auto me-2"
        >
          <span class="status-dot"></span>
          <span class="status-text small"></span>
        </div>

        <button
          id="mobileShareBtn"
          class="btn btn-outline-light btn-sm me-2"
          data-bs-toggle="modal"
          data-bs-target="#shareModal"
          title="Share Stream"
          style="display: none;"
        >
          <i class="bi bi-share"></i>
        </button>

        <button
          class="navbar-toggler"
          type="button"
          data-bs-toggle="offcanvas"
          data-bs-target="#mobileControls"
          aria-controls="mobileControls"
        >
          <span class="navbar-toggler-icon"></span>
        </button>

        <div class="collapse navbar-collapse">
          <div class="d-flex align-items-center ms-auto">
            <button
              id="caltopoBtn"
              class="btn me-3"
              style="display: none; flex-direction: column; align-items: center; gap: 0.25rem; border: 1px solid #cc5e31; color: #cc5e31; background-color: transparent; padding: 0.5rem 0.75rem;"
              onclick="openCaltopoMap()"
              title="Open CalTopo Map"
            >
              <div style="font-size: 0.85rem; white-space: nowrap;">View <span id="caltopoMapName"></span> on</div>
              <img src="{{ '/images/livestream/caltopo-full-logo.svg' | relative_url }}" alt="CalTopo" style="height: 18px; width: auto;">
            </button>

            <div class="btn-group me-3" role="group">
              <input
                type="radio"
                class="btn-check"
                name="view-mode"
                id="split-view"
                autocomplete="off"
                checked
              />
              <label
                class="btn btn-outline-secondary"
                for="split-view"
                title="Split View"
                ><i class="bi bi-layout-split"></i
              ></label>

              <input
                type="radio"
                class="btn-check"
                name="view-mode"
                id="video-only"
                autocomplete="off"
              />
              <label
                class="btn btn-outline-secondary"
                for="video-only"
                title="Video Only"
                ><i class="bi bi-camera-video"></i
              ></label>

              <input
                type="radio"
                class="btn-check"
                name="view-mode"
                id="map-only"
                autocomplete="off"
              />
              <label
                class="btn btn-outline-secondary"
                for="map-only"
                title="Map Only"
                ><i class="bi bi-map"></i
              ></label>
            </div>

            <div class="dropdown me-3">
              <button
                class="btn dropdown-toggle"
                type="button"
                id="historyDropdown"
                data-bs-toggle="dropdown"
                aria-expanded="false"
                title="History"
                style="border-color: #b0b0b0; color: #b0b0b0;"
              >
                <i class="bi bi-clock-history"></i>
              </button>
              <ul
                class="dropdown-menu dropdown-menu-end"
                aria-labelledby="historyDropdown"
                style="min-width: 300px;"
              >
                <li><h6 class="dropdown-header">History</h6></li>
                <li>
                  <div id="historyList" class="text-muted text-center px-3">
                    No recent streams
                  </div>
                </li>
              </ul>
            </div>

            <button
              class="btn me-3"
              type="button"
              data-bs-toggle="modal"
              data-bs-target="#joinModal"
              title="Connect to a Stream"
              style="background-color: #314268; border-color: #314268; color: white;"
            >
              <i class="bi bi-box-arrow-in-right"></i>
            </button>

            <button
              class="btn me-3"
              type="button"
              data-bs-toggle="modal"
              data-bs-target="#shareModal"
              title="Share Livestream"
              style="background-color: #314268; border-color: #314268; color: white;"
            >
              <i class="bi bi-share"></i>
            </button>

            <button
              class="btn me-3 d-none d-lg-inline-block"
              type="button"
              id="leaveBtnDesktop"
              onclick="leaveRoom()"
              title="Disconnect"
              style="background-color: #dc3545; border-color: #dc3545; color: white;"
              disabled
            >
              <i class="bi bi-stop-fill"></i>
            </button>

            <div class="text-white me-3" style="cursor: pointer;" onclick="if(window.viewer) window.viewer.showViewerListDialog()" title="View viewer list">
              <i class="bi bi-people"></i> <span id="viewerCount">0</span>
            </div>
          </div>
        </div>
      </div>
    </nav>

    <!-- Connect to Stream Modal -->
    <div class="modal fade" id="joinModal" tabindex="-1" aria-labelledby="joinModalLabel" aria-hidden="true">
      <div class="modal-dialog modal-dialog-centered">
        <div class="modal-content bg-dark text-white">
          <div class="modal-header border-secondary">
            <h5 class="modal-title" id="joinModalLabel">Connect to a Stream</h5>
            <button type="button" class="btn-close btn-close-white" data-bs-dismiss="modal" aria-label="Close"></button>
          </div>
          <div class="modal-body">
            <!-- Manual Stream ID Entry -->
            <div class="mb-4">
              <label for="modalRoomIdInput" class="form-label">Enter Stream ID</label>
              <div class="input-group">
                <input
                  type="text"
                  id="modalRoomIdInput"
                  class="form-control"
                  placeholder="Stream ID"
                  list="streamHistoryDatalist"
                />
                <datalist id="streamHistoryDatalist">
                  <!-- Populated dynamically by JavaScript -->
                </datalist>
                <button
                  class="btn"
                  type="button"
                  onclick="joinRoomFromModal()"
                  style="background-color: #314268; border-color: #314268; color: white;"
                >
                  <i class="bi bi-box-arrow-in-right"></i> Connect
                </button>
              </div>
            </div>

            <!-- Divider -->
            <div class="text-center text-muted mb-4">
              <hr class="my-2">
              <small>Or</small>
              <hr class="my-2">
            </div>

            <!-- QR Code Scanner -->
            <div class="text-center">
              <h6 class="mb-3">Scan a QR Code on this device</h6>
              <div id="qrScannerContainer" style="display: none; margin: 0 auto;">
                <div id="qrReader" style="width: 100%; max-width: 500px; margin: 0 auto;"></div>
                <div id="qrScanResult" class="mt-2 text-success"></div>
              </div>
              <button
                id="activateCameraBtn"
                class="btn btn-primary w-100"
                type="button"
                onclick="activateQRScanner()"
              >
                <i class="bi bi-camera"></i> Activate Camera
              </button>
              <button
                id="stopCameraBtn"
                class="btn btn-danger w-100 mt-2"
                type="button"
                onclick="stopQRScanner()"
                style="display: none;"
              >
                <i class="bi bi-camera-video-off"></i> Stop Camera
              </button>
            </div>
          </div>
        </div>
      </div>
    </div>

    <!-- Share Modal -->
    <div class="modal fade" id="shareModal" tabindex="-1" aria-labelledby="shareModalLabel" aria-hidden="true">
      <div class="modal-dialog modal-dialog-centered modal-sm">
        <div class="modal-content bg-dark text-white">
          <div class="modal-header border-secondary">
            <h5 class="modal-title" id="shareModalLabel">Share Livestream</h5>
            <button type="button" class="btn-close btn-close-white" data-bs-dismiss="modal" aria-label="Close"></button>
          </div>
          <div class="modal-body text-center">
            <p class="mb-3">Scan the QR code to view this livestream on another device</p>
            <div id="qrcode" class="d-flex justify-content-center mb-3" style="background: white; padding: 15px; border-radius: 8px; display: inline-block; margin: 0 auto;"></div>
            <button class="btn btn-primary w-100 mb-3" onclick="shareLivestream()">
              <i class="bi bi-share"></i> Share Livestream Link
            </button>
            <div class="text-muted small">
              <div class="mb-1">Or</div>
              <div class="mb-2">Share this Stream ID for others to enter in <i class="bi bi-box-arrow-in-right"></i> "Connect to a Stream":</div>
              <div class="font-monospace text-white fs-5" id="modalRoomId" onclick="copyRoomId()" style="cursor: pointer; user-select: all;" title="Click to copy">-</div>
              <div id="roomIdCopiedMessage" style="color: #28a745; font-size: 12px; margin-top: 8px; display: none;">Copied to clipboard</div>
            </div>
          </div>
        </div>
      </div>
    </div>

    <!-- Toast Notification - Below share button -->
    <div class="toast-container position-fixed" id="toastContainer" style="display: none;">
      <div id="copyToast" class="toast align-items-center text-bg-success border-0" role="alert" aria-live="assertive" aria-atomic="true" style="width: auto; min-width: fit-content;">
        <div class="d-flex align-items-center justify-content-center">
          <div class="toast-body text-center" style="padding: 8px 16px;">
            <i class="bi bi-check-circle"></i> URL copied to clipboard
          </div>
          <button type="button" class="btn-close btn-close-white me-2" data-bs-dismiss="toast" aria-label="Close"></button>
        </div>
      </div>
    </div>

    <!-- Mobile Offcanvas Sidebar -->
    <div
      class="offcanvas offcanvas-start bg-dark text-white"
      tabindex="-1"
      id="mobileControls"
    >
      <div class="offcanvas-header">
        <h5 class="offcanvas-title">Eagle Eyes Livestream Viewer</h5>
        <button
          type="button"
          class="btn-close btn-close-white"
          data-bs-dismiss="offcanvas"
          aria-label="Close"
        ></button>
      </div>
      <div class="offcanvas-body">
        <div class="d-grid gap-2 mb-3">
          <button class="btn" data-bs-toggle="modal" data-bs-target="#joinModal" style="background-color: #314268; border-color: #314268; color: white;">
            <i class="bi bi-box-arrow-in-right"></i> Connect to a Stream
            </button>
        </div>
        <div class="d-grid gap-2 mb-3">
          <button
            id="leaveBtnMobile"
            class="btn btn-dark"
            onclick="leaveRoom()"
            disabled
          >
            <i class="bi bi-stop-fill"></i> Disconnect
          </button>
        </div>
        <div class="d-grid gap-2 mb-3">
          <button
            id="viewersBtnMobile"
            class="btn btn-dark"
            style="padding: 0.5rem 0.75rem;"
            onclick="if(window.viewer) window.viewer.showViewerListDialog()"
            title="Show Viewers"
          >
            <i class="bi bi-people-fill"></i> Viewers (<span id="viewerCountMobile">0</span>)
          </button>
        </div>
        <div class="d-grid gap-2 mb-3">
          <button
            id="caltopoBtnMobile"
            class="btn"
            style="display: none; flex-direction: column; align-items: center; gap: 0.25rem; border: 1px solid #cc5e31; color: #cc5e31; background-color: transparent; padding: 0.5rem 0.75rem;"
            onclick="openCaltopoMap()"
            title="Open CalTopo Map"
          >
            <div style="font-size: 0.85rem;">View <span id="caltopoMapNameMobile"></span> on</div>
            <img src="{{ '/images/livestream/caltopo-full-logo.svg' | relative_url }}" alt="CalTopo" style="height: 18px; width: auto;">
          </button>
        </div>
        <hr />
        <h6>View Mode</h6>
        <div class="btn-group w-100 mb-3" role="group">
          <input
            type="radio"
            class="btn-check"
            name="view-mode-mobile"
            id="split-view-mobile"
            autocomplete="off"
            checked
          />
          <label class="btn btn-outline-secondary" for="split-view-mobile"
            >Split</label
          >

          <input
            type="radio"
            class="btn-check"
            name="view-mode-mobile"
            id="video-only-mobile"
            autocomplete="off"
          />
          <label class="btn btn-outline-secondary" for="video-only-mobile"
            >Video</label
          >

          <input
            type="radio"
            class="btn-check"
            name="view-mode-mobile"
            id="map-only-mobile"
            autocomplete="off"
          />
          <label class="btn btn-outline-secondary" for="map-only-mobile"
            >Map</label
          >
        </div>
        <div class="d-grid gap-2 mb-3">
          <button class="btn btn-secondary" onclick="centerOnDrone()">
            <i class="bi bi-bullseye"></i> Center on Drone
          </button>
        </div>
        <div class="d-grid gap-2 mb-3">
          <button class="btn" data-bs-toggle="modal" data-bs-target="#shareModal" style="background-color: #314268; border-color: #314268; color: white;">
            <i class="bi bi-share"></i> Share Livestream
          </button>
        </div>
        <hr />
        <h6>History</h6>
        <div class="mb-3">
          <div id="historyListMobile" class="text-muted text-center">
            No recent streams
          </div>
        </div>
        <hr />
        <p>
          <strong>Stream:</strong> <span id="roomIdDisplay">Not connected</span>
        </p>
        <p>
          <strong>Connection:</strong>
          <span id="connectionStatus">Disconnected</span>
        </p>
        <strong>Coordinates:</strong>
        <p
          id="coordinateDisplay"
          class="bg-black px-2 py-1 rounded font-monospace small"
        >
          Waiting for location data...
        </p>
      </div>
    </div>

    <main id="main-content" class="row g-0" style="position: relative;">
      <!-- Shared disconnected overlay -->
      <div id="sharedDisconnectedOverlay" style="
        position: absolute;
        top: 10px;
        left: 50%;
        transform: translateX(-50%);
        background-color: rgba(220, 53, 69, 0.95);
        color: white;
        padding: 10px 14px;
        border-radius: 6px;
        font-size: 13px;
        font-weight: 600;
        z-index: 1040;
        box-shadow: 0 2px 8px rgba(0, 0, 0, 0.3);
        display: none;
        align-items: center;
        gap: 8px;
        width: fit-content;
        white-space: nowrap;
        max-width: calc(100vw - 20px);
      ">
        <i class="bi bi-wifi-off"></i>
        <span>Stream disconnected. Attempting to reconnect...</span>
        <div style="display: flex; gap: 6px; margin-left: 8px; flex-wrap: wrap;">
          <button onclick="if(window.viewer) window.viewer.retryConnection()" style="
            background: rgba(255, 255, 255, 0.2);
            border: 1px solid rgba(255, 255, 255, 0.4);
          color: white;
            font-size: 12px;
            font-weight: 600;
          cursor: pointer;
            padding: 4px 10px;
            border-radius: 4px;
            white-space: nowrap;
            min-width: 60px;
          " title="Try to reconnect now" onmouseover="this.style.backgroundColor='rgba(255,255,255,0.3)'" onmouseout="this.style.backgroundColor='rgba(255,255,255,0.2)'">
            Try Again
          </button>
          <button onclick="if(window.viewer) window.viewer.closeStream()" style="
            background: rgba(255, 255, 255, 0.2);
            border: 1px solid rgba(255, 255, 255, 0.4);
            color: white;
            font-size: 12px;
            font-weight: 600;
            cursor: pointer;
            padding: 4px 10px;
            border-radius: 4px;
            white-space: nowrap;
            min-width: 60px;
          " title="Close this stream" onmouseover="this.style.backgroundColor='rgba(255,255,255,0.3)'" onmouseout="this.style.backgroundColor='rgba(255,255,255,0.2)'">
            Close this stream
        </button>
        </div>
      </div>

      <!-- Fullscreen exit button (hidden by default) -->
      <div id="fullscreenExitBtn" style="
        position: fixed;
        bottom: 20px;
        right: 20px;
        z-index: 1050;
        background: rgba(0, 0, 0, 0.7);
        color: white;
        border: 1px solid rgba(255, 255, 255, 0.3);
        border-radius: 8px;
        padding: 12px;
        font-size: 16px;
        font-weight: 600;
        cursor: pointer;
        backdrop-filter: blur(4px);
        transition: all 0.3s ease;
        width: 48px;
        height: 48px;
        align-items: center;
        justify-content: center;
        text-align: center;
      " onclick="toggleFullscreen()" title="Exit Fullscreen" onmouseover="this.style.backgroundColor='rgba(0,0,0,0.8)'" onmouseout="this.style.backgroundColor='rgba(0,0,0,0.7)'">
        <i class="bi bi-fullscreen-exit"></i>
      </div>

      <!-- Connection failed overlay -->
      <div id="connectionFailedOverlay" style="
        position: absolute;
        top: 10px;
        left: 50%;
        transform: translateX(-50%);
        background-color: rgba(220, 53, 69, 0.95);
        color: white;
        padding: 12px 16px;
        border-radius: 8px;
        font-size: 13px;
        font-weight: 500;
        z-index: 1050;
        box-shadow: 0 4px 12px rgba(0, 0, 0, 0.4);
        display: none;
        flex-direction: column;
        gap: 8px;
        max-width: 90%;
        width: auto;
      ">
        <div style="display: flex; align-items: center; gap: 8px;">
          <i class="bi bi-exclamation-triangle-fill" style="font-size: 16px;"></i>
          <span style="font-weight: 600;">Connection Failed</span>
          <button onclick="hideConnectionFailedMessage()" style="
            background: none;
            border: none;
            color: white;
            font-size: 16px;
            cursor: pointer;
            padding: 0;
            margin: 0 0 0 auto;
            line-height: 1;
            opacity: 0.9;
            display: flex;
            align-items: center;
          " title="Dismiss">
            <i class="bi bi-x-lg"></i>
          </button>
        </div>
        <div style="font-size: 12px; font-weight: 400; line-height: 1.4; opacity: 0.95;">
          Streaming may not work on mobile data unless you're connected to the same hotspot. VPNs can also cause connection issues.
        </div>
      </div>

      <div id="video-panel" class="col-lg-8">
        <div id="coordinateStripContainer" class="bg-dark text-white px-2 py-1 border-top border-secondary" style="flex: 0 0 auto; display: none;" onclick="showCoordinateDialog()">
          <div
            id="coordinateStrip"
            class="font-monospace small"
            style="white-space: nowrap; overflow: hidden; text-overflow: ellipsis;"
          >
            Waiting for location data...
          </div>
        </div>
        <div id="videoContainer">
          <div class="placeholder">
            <i class="bi bi-camera-video-off" style="font-size: 5rem"></i>
            <p id="placeholderTitle">No video stream</p>
            <button
              id="placeholderConnectBtn"
              class="btn btn-lg"
              data-bs-toggle="modal"
              data-bs-target="#joinModal"
              style="background-color: #314268; border-color: #314268; color: white; padding: 12px 24px; font-weight: 500; margin-top: 1rem;"
              onmouseover="this.style.backgroundColor='#3d5282'"
              onmouseout="this.style.backgroundColor='#314268'"
            >
              <i class="bi bi-box-arrow-in-right"></i> Connect to a Stream
            </button>
            <div id="connectingDetails" style="display: none; margin-top: 1rem; max-width: 550px; width: 90%; padding: 0 15px;">
              <div style="margin-bottom: 1rem; word-break: break-all; color: #d1d5db;">
                <strong>Stream ID:</strong> <span id="connectingRoomId" style="font-family: monospace; font-size: 1.1em; color: #ffc107;"></span>
              </div>
              <div style="margin-bottom: 1rem; font-size: 0.95em; line-height: 1.5; color: #d1d5db;">
                <div class="spinner-border spinner-border-sm text-primary" role="status" style="margin-right: 0.5rem;">
                  <span class="visually-hidden">Connecting...</span>
                </div>
                Attempting to connect to <span id="connectingRoomIdInline" style="font-family: monospace; color: #ffc107;"></span>...
              </div>
              <div id="connectingTimeoutWarning" style="display: none; margin-top: 0.5rem; font-size: 0.9em; line-height: 1.4; color: #ffc107;">
                This is taking longer than expected. Check your internet connection.
              </div>
            </div>
            <div id="videoLoadingDetails" style="display: none; margin-top: 1rem; max-width: 550px; width: 90%; padding: 0 15px;">
              <div style="margin-bottom: 1rem; word-break: break-all; color: #d1d5db;">
                <strong>Stream ID:</strong> <span id="videoLoadingRoomId" style="font-family: monospace; font-size: 1.1em; color: #ffc107;"></span>
              </div>
              <div style="margin-bottom: 1rem; font-size: 0.95em; line-height: 1.5; color: #d1d5db;">
                <div class="spinner-border spinner-border-sm text-primary" role="status" style="margin-right: 0.5rem;">
                  <span class="visually-hidden">Loading video...</span>
                </div>
                Found stream, attempting to load video...
              </div>
              <div style="display: flex; flex-direction: column; gap: 0.75rem; align-items: center;">
                <button
                  class="btn btn-primary w-100"
                  data-bs-toggle="modal"
                  data-bs-target="#shareModal"
                  style="padding: 10px 20px; font-weight: 500; max-width: 300px;"
                >
                  <i class="bi bi-share"></i> Share Livestream
                </button>
                <button
                  class="btn w-100"
                  data-bs-toggle="modal"
                  data-bs-target="#joinModal"
                  style="background-color: #314268; border-color: #314268; color: white; padding: 10px 20px; font-weight: 500; max-width: 300px;"
                >
                  <i class="bi bi-box-arrow-in-right"></i> Connect to Another Stream
                </button>
              </div>
            </div>

            <div id="connectedNoStreamDetails" style="display: none; margin-top: 1rem; max-width: 550px; width: 90%; padding: 0 15px;">
              <div style="margin-bottom: 1rem; word-break: break-all; color: #d1d5db;">
                <strong>Stream ID:</strong> <span id="noDataRoomId" style="font-family: monospace; font-size: 1.1em; color: #ffc107;"></span>
              </div>
              <div style="margin-bottom: 1rem; font-size: 0.95em; line-height: 1.5; color: #d1d5db;">
                You've connected to the stream but video is not loading. This is likely due to your internet connection type (some mobile data plans do not allow P2P streaming). Try switching to WiFi or share this stream with a device on a different connection.
              </div>
              <div style="display: flex; flex-direction: column; gap: 0.75rem; align-items: center;">
                <button
                  id="connectedNoStreamRetryBtn"
                  class="btn btn-warning w-100"
                  onclick="window.viewer.retryConnection()"
                  style="padding: 10px 20px; font-weight: 500; max-width: 300px;"
                >
                  <i class="bi bi-arrow-clockwise"></i> Retry Connection
                </button>
                <button
                  class="btn btn-primary w-100"
                  data-bs-toggle="modal"
                  data-bs-target="#shareModal"
                  style="padding: 10px 20px; font-weight: 500; max-width: 300px;"
                >
                  <i class="bi bi-share"></i> Share Livestream
                </button>
                <button
                  class="btn w-100"
                  data-bs-toggle="modal"
                  data-bs-target="#joinModal"
                  style="background-color: #314268; border-color: #314268; color: white; padding: 10px 20px; font-weight: 500; max-width: 300px;"
                >
                  <i class="bi bi-box-arrow-in-right"></i> Connect to Another Stream
                </button>
              </div>
            </div>

            <div id="noStreamDetails" style="display: none; margin-top: 1rem; max-width: 550px; width: 90%; padding: 0 15px;">
              <div style="margin-bottom: 1rem; word-break: break-all; color: #d1d5db;">
                <strong>Stream ID:</strong> <span id="attemptedRoomId" style="font-family: monospace; font-size: 1.1em; color: #ffc107;"></span>
              </div>
              <div style="margin-bottom: 1rem; font-size: 0.95em; line-height: 1.5; color: #d1d5db;">
                Unable to load this stream. The publisher may have stopped streaming, or the Stream ID may have been mistyped.
              </div>
              <div style="display: flex; flex-direction: column; gap: 0.75rem; align-items: center;">
                <button
                  class="btn btn-warning w-100"
                  onclick="window.viewer.retryConnection()"
                  style="padding: 10px 20px; font-weight: 500; max-width: 300px;"
                >
                  <i class="bi bi-arrow-clockwise"></i> Retry Connection
                </button>
                <button
                  class="btn w-100"
                  data-bs-toggle="modal"
                  data-bs-target="#joinModal"
                  style="background-color: #314268; border-color: #314268; color: white; padding: 10px 20px; font-weight: 500; max-width: 300px;"
                >
                  <i class="bi bi-box-arrow-in-right"></i> Connect to Another Stream
                </button>
              </div>
            </div>

            <div id="roomFullDetails" style="display: none; margin-top: 1rem; max-width: 550px; width: 90%; padding: 0 15px;">
              <div style="margin-bottom: 1rem; word-break: break-all; color: #d1d5db;">
                <strong>Stream ID:</strong> <span id="roomFullRoomId" style="font-family: monospace; font-size: 1.1em; color: #ffc107;"></span>
              </div>
              <div style="margin-bottom: 1rem; font-size: 0.95em; line-height: 1.5; color: #d1d5db;">
                Unable to load stream: Streams are limited to 3 viewers to avoid network congestion. Ask other viewers to disconnect
              </div>
              <div style="display: flex; flex-direction: column; gap: 0.75rem; align-items: center;">
                <button
                  class="btn btn-warning w-100"
                  onclick="window.viewer.retryConnection()"
                  style="padding: 10px 20px; font-weight: 500; max-width: 300px;"
                >
                  <i class="bi bi-arrow-clockwise"></i> Retry Connection
                </button>
                <button
                  class="btn w-100"
                  data-bs-toggle="modal"
                  data-bs-target="#joinModal"
                  style="background-color: #314268; border-color: #314268; color: white; padding: 10px 20px; font-weight: 500; max-width: 300px;"
                >
                  <i class="bi bi-box-arrow-in-right"></i> Connect to Another Stream
                </button>
              </div>
            </div>

            <a id="getHelpLink" href="https://www.eagleeyessearch.com/faq?query=livestreaming" target="_blank" style="
              margin-top: 1rem;
              display: inline-block;
              background-color: #465373;
              color: white;
              padding: 8px 16px;
              border-radius: 6px;
              text-decoration: none;
              font-size: 14px;
              font-weight: 500;
              transition: background-color 0.2s;
            " onmouseover="this.style.backgroundColor='#556382'" onmouseout="this.style.backgroundColor='#465373'">
              <i class="bi bi-question-circle"></i> Get Help
            </a>
          </div>
          <video id="remoteVideo" autoplay playsinline muted controls></video>
        </div>
      </div>
      <div id="map-panel" class="col-lg-4">
        <div id="map"></div>
      </div>
    </main>

    <script src="https://cdn.socket.io/4.8.1/socket.io.min.js" integrity="sha384-mkQ3/7FUtcGyoppY6bz/PORYoGqOl7/aSUMn2ymDOJcapfS6PHqxhRTMh1RR0Q6+" crossorigin="anonymous"></script>
    <script src="https://cdn.jsdelivr.net/npm/bootstrap@5.3.3/dist/js/bootstrap.bundle.min.js"></script>
    <script src="https://unpkg.com/leaflet@1.9.4/dist/leaflet.js"></script>
    <script src="{{ '/js/livestream/map.js' | relative_url }}"></script>
    <script src="{{ '/js/livestream/client.js' | relative_url }}"></script>
    <script>
      document.addEventListener("DOMContentLoaded", () => {
        const videoPanel = document.getElementById("video-panel");
        const mapPanel = document.getElementById("map-panel");

        function setViewMode(mode) {
          const coordStrip = document.getElementById("coordinateStripContainer");
          const remoteVideo = document.getElementById("remoteVideo");

          if (mode === "video") {
            // Video fullscreen mode - always use cover to fill space
            videoPanel.className = "col-12 full-view";
            mapPanel.className = "d-none";
            if (remoteVideo) remoteVideo.style.objectFit = "cover";
            if (coordStrip) coordStrip.className = "bg-dark text-white px-2 py-1 border-top border-secondary d-flex";
          } else if (mode === "map") {
            // Map fullscreen mode
            videoPanel.className = "d-none";
            mapPanel.className = "col-12 full-view";
            if (coordStrip) coordStrip.className = "bg-dark text-white px-2 py-1 border-top border-secondary d-none";
          } else {
            // Split view mode - restore optimized proportions
            videoPanel.className = "col-lg-8"; // Will be overridden by CSS classes if photo mode
            mapPanel.className = "col-lg-4";
            if (coordStrip) coordStrip.className = "bg-dark text-white px-2 py-1 border-top border-secondary d-flex";
            
            // Re-run optimization to apply correct fitting and proportions
            setTimeout(() => optimizeVideoFitting(), 100);
          }
          if (window.droneMap) {
            setTimeout(() => window.droneMap.resize(), 150);
          }
        }

        // Function to optimize video fitting based on actual drone modes
        function optimizeVideoFitting() {
          const remoteVideo = document.getElementById("remoteVideo");
          const videoPanel = document.getElementById("video-panel");
          const mapPanel = document.getElementById("map-panel");
          
          if (!remoteVideo || !remoteVideo.videoWidth || !remoteVideo.videoHeight) return;
          
          const videoWidth = remoteVideo.videoWidth;
          const videoHeight = remoteVideo.videoHeight;
          const videoAspectRatio = videoWidth / videoHeight;
          const containerWidth = videoPanel.clientWidth;
          const containerHeight = videoPanel.clientHeight;
          const containerAspectRatio = containerWidth / containerHeight;
          
          console.log(`Video resolution: ${videoWidth}x${videoHeight} (${videoAspectRatio.toFixed(2)}:1)`);
          console.log(`Container: ${containerWidth}x${containerHeight} (${containerAspectRatio.toFixed(2)}:1)`);
          console.log(`Window: ${window.innerWidth}x${window.innerHeight}`);
          
          // Detect video mode vs photo mode based on resolution
          const isVideoMode = (videoWidth === 1920 && videoHeight === 1080);
          const isPhotoMode = (videoWidth > 1920 || videoHeight > 1080);
          const isSplitView = !videoPanel.classList.contains('full-view') && !mapPanel.classList.contains('full-view');
          
          // Remove existing mode classes and custom sizing
          videoPanel.classList.remove('photo-mode', 'dynamic-sized');
          mapPanel.classList.remove('photo-mode', 'dynamic-sized');
          videoPanel.style.flexBasis = '';
          mapPanel.style.flexBasis = '';
          
          if (isVideoMode) {
            console.log("Detected: Video Mode (1920x1080)");
            // Video mode: 16:9 aspect ratio, use contain to show full video
            remoteVideo.style.objectFit = "contain";
            
            // Check if video mode has black bars due to container aspect ratio mismatch
            if (isSplitView && containerAspectRatio < 1.5) { // Container is too tall for 16:9 video
              console.log("Video mode with black bars detected - optimizing layout");
              
              // Calculate effective video dimensions for 16:9 video in this container
              const effectiveWidth = containerHeight * (16/9); // 16:9 aspect ratio
              const totalScreenWidth = window.innerWidth;
              const videoPanelWidthPercent = (effectiveWidth / totalScreenWidth) * 100;
              
              console.log(`Effective 16:9 video width: ${effectiveWidth.toFixed(0)}px`);
              console.log(`Optimized video panel: ${videoPanelWidthPercent.toFixed(1)}%`);
              
              // Apply dynamic sizing to eliminate black bars
              videoPanel.style.flexBasis = `${videoPanelWidthPercent}%`;
              mapPanel.style.flexBasis = `${100 - videoPanelWidthPercent}%`;
              videoPanel.classList.add('dynamic-sized');
              mapPanel.classList.add('dynamic-sized');
            }
          } else if (isPhotoMode && isSplitView) {
            console.log("Detected: Photo/Camera Mode (High Resolution) - Split View");
            // Photo mode in split view: calculate effective dimensions to eliminate black bars
            remoteVideo.style.objectFit = "contain";
            
            // Calculate effective video dimensions within container
            let effectiveWidth, effectiveHeight;
            
            if (videoAspectRatio > containerAspectRatio) {
              // Video is wider than container - limited by width
              effectiveWidth = containerWidth;
              effectiveHeight = containerWidth / videoAspectRatio;
            } else {
              // Video is taller than container - limited by height  
              effectiveHeight = containerHeight;
              effectiveWidth = containerHeight * videoAspectRatio;
            }
            
            // Calculate optimal panel sizing based on screen orientation
            const isMobile = window.innerWidth <= 991;
            const isLandscape = window.innerWidth > window.innerHeight;
            
            if (isMobile && !isLandscape) {
              // Mobile portrait: optimize vertical stacking
              const totalScreenHeight = window.innerHeight - 120; // Account for navbar
              const videoPanelHeightPercent = (effectiveHeight / totalScreenHeight) * 100;
              
              console.log(`Mobile portrait - Effective video: ${effectiveWidth.toFixed(0)}x${effectiveHeight.toFixed(0)}`);
              console.log(`Video panel height: ${videoPanelHeightPercent.toFixed(1)}%`);
              
              // Apply vertical sizing for mobile
              videoPanel.style.flexBasis = `${videoPanelHeightPercent}%`;
              mapPanel.style.flexBasis = `${100 - videoPanelHeightPercent}%`;
            } else {
              // Desktop or mobile landscape: optimize horizontal layout
              const totalScreenWidth = window.innerWidth;
              const videoPanelWidthPercent = (effectiveWidth / totalScreenWidth) * 100;
              
              console.log(`Desktop/landscape - Effective video: ${effectiveWidth.toFixed(0)}x${effectiveHeight.toFixed(0)}`);
              console.log(`Video panel: ${videoPanelWidthPercent.toFixed(1)}%, Map panel: ${(100 - videoPanelWidthPercent).toFixed(1)}%`);
              
              // Apply horizontal sizing
              videoPanel.style.flexBasis = `${videoPanelWidthPercent}%`;
              mapPanel.style.flexBasis = `${100 - videoPanelWidthPercent}%`;
            }
            
            videoPanel.classList.add('dynamic-sized');
            mapPanel.classList.add('dynamic-sized');
            
          } else if (isPhotoMode) {
            console.log("Detected: Photo/Camera Mode (High Resolution) - Fullscreen");
            // Photo mode in fullscreen: use cover to fill space
            remoteVideo.style.objectFit = "cover";
          } else {
            console.log("Unknown mode - using fallback");
            // Fallback: use container aspect ratio comparison
            if (videoAspectRatio > containerAspectRatio * 1.2) {
              remoteVideo.style.objectFit = "cover";
            } else {
              remoteVideo.style.objectFit = "contain";
            }
          }
          
          // Trigger map resize after layout changes
          if (window.droneMap) {
            setTimeout(() => window.droneMap.resize(), 100);
          }
        }

        // Make optimization function globally accessible for debugging
        window.optimizeVideoFitting = optimizeVideoFitting;
        window.manualOptimize = () => {
          console.log("Manual optimization triggered...");
          optimizeVideoFitting();
        };

        // Monitor video load and resize events
        const remoteVideo = document.getElementById("remoteVideo");
        if (remoteVideo) {
          remoteVideo.addEventListener("loadedmetadata", () => {
            console.log("Video metadata loaded, running optimization...");
            setTimeout(optimizeVideoFitting, 500); // Delay to ensure container is sized
          });
          remoteVideo.addEventListener("resize", () => {
            console.log("Video resized, running optimization...");
            setTimeout(optimizeVideoFitting, 100);
          });
          window.addEventListener("resize", optimizeVideoFitting);
          
          // Also run optimization when view mode changes
          document.querySelectorAll('input[name="view-mode"], input[name="view-mode-mobile"]').forEach(radio => {
            radio.addEventListener("change", () => {
              console.log("View mode changed, running optimization...");
              setTimeout(optimizeVideoFitting, 200);
            });
          });
        }

        document
          .querySelectorAll('input[name="view-mode"]')
          .forEach((radio) => {
            radio.addEventListener("change", (e) => {
              const mode = e.target.id
                .replace("-only", "")
                .replace("-view", "");
              setViewMode(mode);
              // Sync mobile radios
              document.getElementById(mode + "-view-mobile").checked = true;
            });
          });
        document
          .querySelectorAll('input[name="view-mode-mobile"]')
          .forEach((radio) => {
            radio.addEventListener("change", (e) => {
              const mode = e.target.id
                .replace("-only-mobile", "")
                .replace("-view-mobile", "");
              setViewMode(mode);
              // Sync desktop radios
              document.getElementById(mode + "-view").checked = true;
            });
          });

        // Initialize with split view mode on page load
        setTimeout(() => {
          setViewMode("split");
        }, 100);

        // Ensure split view is maintained when stream connects
        const originalJoinRoom = window.joinRoom;
        if (originalJoinRoom) {
          window.joinRoom = function() {
            const result = originalJoinRoom.apply(this, arguments);
            // Ensure split view after stream connects
            setTimeout(() => {
              setViewMode("split");
            }, 500);
            return result;
          };
        }
      });

      function centerOnDrone() {
        if (window.droneMap) window.droneMap.centerOnDrone();
      }

      function toggleFullscreen() {
        const navbar = document.querySelector('.navbar');
        const exitBtn = document.getElementById('fullscreenExitBtn');
        
        if (!document.fullscreenElement) {
          // Enter fullscreen
          document.documentElement.requestFullscreen().then(() => {
            // Hide the navbar when in fullscreen
            if (navbar) navbar.style.display = 'none';
            // Show the exit button
            if (exitBtn) exitBtn.classList.add('show');
            document.getElementById('fullscreenBtn').innerHTML = '<i class="bi bi-fullscreen-exit"></i>';
            document.getElementById('fullscreenBtn').title = 'Exit Fullscreen';
          }).catch(err => {
            console.log('Error attempting to enable fullscreen:', err);
          });
        } else {
          // Exit fullscreen
          document.exitFullscreen().then(() => {
            // Show the navbar when exiting fullscreen
            if (navbar) navbar.style.display = 'flex';
            // Hide the exit button
            if (exitBtn) exitBtn.classList.remove('show');
            document.getElementById('fullscreenBtn').innerHTML = '<i class="bi bi-fullscreen"></i>';
            document.getElementById('fullscreenBtn').title = 'Toggle Fullscreen';
          }).catch(err => {
            console.log('Error attempting to exit fullscreen:', err);
          });
        }
      }


      function openCaltopoMap() {
        if (window.droneMap && window.droneMap.caltopoInfo) {
          const mapId = window.droneMap.caltopoInfo.map_id;
          if (mapId) {
            window.open(`https://caltopo.com/m/${mapId}`, '_blank');
          }
        }
      }

      function hideDisconnectedMessage() {
        const overlay = document.getElementById('sharedDisconnectedOverlay');
        if (overlay) {
          overlay.style.display = 'none';
        }
      }

      function showDisconnectedMessage() {
        const overlay = document.getElementById('sharedDisconnectedOverlay');
        if (overlay) {
          overlay.style.display = 'flex';
        }
      }

      function hideConnectionFailedMessage() {
        const overlay = document.getElementById('connectionFailedOverlay');
        if (overlay) {
          overlay.style.display = 'none';
        }
      }

      function hideNoStreamNotification() {
        const placeholderTitle = document.getElementById('placeholderTitle');
        const placeholderConnectBtn = document.getElementById('placeholderConnectBtn');
        const noStreamDetails = document.getElementById('noStreamDetails');

        if (placeholderTitle) placeholderTitle.style.display = 'block';
        if (placeholderConnectBtn) placeholderConnectBtn.style.display = 'inline-block';
        if (noStreamDetails) noStreamDetails.style.display = 'none';

        // Show map panel, coordinate strip, and restore normal layout when hiding notification
        const mapPanel = document.getElementById('map-panel');
        const videoPanel = document.getElementById('video-panel');
        const coordStripContainer = document.getElementById('coordinateStripContainer');
        if (mapPanel) mapPanel.style.display = 'block';
        if (videoPanel) videoPanel.classList.remove('col-12');
        if (coordStripContainer) coordStripContainer.style.display = 'flex';
      }

      function showNoStreamNotification() {
        const placeholderTitle = document.getElementById('placeholderTitle');
        const placeholderConnectBtn = document.getElementById('placeholderConnectBtn');
        const noStreamDetails = document.getElementById('noStreamDetails');
        const attemptedRoomId = document.getElementById('attemptedRoomId');

        // Get the current room ID from the viewer
        const roomId = window.viewer ? window.viewer.currentRoomId : null;

        if (roomId && noStreamDetails && placeholderConnectBtn && attemptedRoomId) {
          // Hide the title and connect button, show the no stream details
          if (placeholderTitle) placeholderTitle.style.display = 'none';
          placeholderConnectBtn.style.display = 'none';
          attemptedRoomId.textContent = roomId;
          noStreamDetails.style.display = 'block';

          // Hide map panel, coordinate strip, and expand video panel when unable to load stream
          const mapPanel = document.getElementById('map-panel');
          const videoPanel = document.getElementById('video-panel');
          const coordStripContainer = document.getElementById('coordinateStripContainer');
          if (mapPanel) mapPanel.style.display = 'none';
          if (videoPanel) videoPanel.classList.add('col-12');
          if (coordStripContainer) coordStripContainer.style.display = 'none';
        }
      }

      function showConnectionFailedMessage() {
        const overlay = document.getElementById('connectionFailedOverlay');
        if (overlay) {
          overlay.style.display = 'flex';
        }
      }

      function showCoordinateDialog() {
        const dialog = document.getElementById('coordinateDialog');

        // Get current location data from the viewer
        if (window.viewer && window.viewer.currentLocation) {
          const loc = window.viewer.currentLocation;

          // Format with N/S/E/W for display
          const latDir = loc.latitude >= 0 ? 'N' : 'S';
          const lonDir = loc.longitude >= 0 ? 'E' : 'W';
          const latFormatted = `${Math.abs(loc.latitude).toFixed(5)}°${latDir}`;
          const lonFormatted = `${Math.abs(loc.longitude).toFixed(5)}°${lonDir}`;

          document.getElementById('dialogLocation').textContent = `${latFormatted}, ${lonFormatted}`;
          // Store plain coordinates for copying
          document.getElementById('dialogLocation').setAttribute('data-plain', `${loc.latitude.toFixed(5)}, ${loc.longitude.toFixed(5)}`);

          document.getElementById('dialogAltHome').textContent =
            loc.altitude_ahl != null ? `${loc.altitude_ahl.toFixed(1)}m` : 'N/A';

          document.getElementById('dialogAltSea').textContent =
            loc.altitude_asl != null ? `${loc.altitude_asl.toFixed(1)}m` : 'N/A';

          document.getElementById('dialogAltEllipsoid').textContent =
            loc.altitude_ellipsoid != null ? `${loc.altitude_ellipsoid.toFixed(1)}m` : 'N/A';

          document.getElementById('dialogBearing').textContent =
            `${loc.bearing.toFixed(1)}° from True North`;

          document.getElementById('dialogBattery').textContent =
            loc.battery_percent != null ? `${loc.battery_percent}%` : 'N/A';
        }

        if (dialog) {
          dialog.style.display = 'flex';
        }
      }

      function hideCoordinateDialog() {
        const dialog = document.getElementById('coordinateDialog');
        if (dialog) {
          dialog.style.display = 'none';
        }
      }

      function copyLocationCoordinates() {
        const locationElement = document.getElementById('dialogLocation');
        const plainText = locationElement.getAttribute('data-plain');
        navigator.clipboard.writeText(plainText).then(() => {
          const toast = document.getElementById('coordsCopiedToast');
          if (toast) {
            toast.textContent = `Copied '${plainText}' to clipboard`;
            toast.style.display = 'block';
            setTimeout(() => {
              toast.style.display = 'none';
            }, 2000);
          }
        }).catch(err => {
          console.error('Failed to copy coordinates:', err);
        });
      }

      // Share functionality
      // Generate QR code when modal is shown
      const shareModal = document.getElementById('shareModal');
      shareModal.addEventListener('show.bs.modal', function () {
        // Always regenerate QR code to ensure it reflects current URL
        const qrcodeContainer = document.getElementById('qrcode');
        qrcodeContainer.innerHTML = ''; // Clear any existing QR code
        const currentUrl = window.location.href;

        // Only generate if there's a stream in the URL
        if (currentUrl.includes('?stream=') || currentUrl.includes('&stream=') ||
            currentUrl.includes('?room=') || currentUrl.includes('&room=')) {
          console.log('Generating QR code for URL:', currentUrl);
          new QRCode(qrcodeContainer, {
            text: currentUrl,
            width: 200,
            height: 200,
            colorDark: "#000000",
            colorLight: "#ffffff",
            correctLevel: QRCode.CorrectLevel.H
          });
          console.log('QR code generated successfully');
        } else {
          // Show message if no stream is active
          console.log('No stream in URL, cannot generate QR code');
          qrcodeContainer.innerHTML = '<div style="padding: 20px; color: #6c757d;">Connect to a stream first to generate QR code</div>';
        }
        
        // Update Stream ID display in share modal
        const roomIdInput = document.getElementById('roomIdInput');
        const modalRoomId = document.getElementById('modalRoomId');
        if (roomIdInput && modalRoomId) {
          let currentRoomId = roomIdInput.value.trim();

          // If roomIdInput is empty, try to get it from URL
          if (!currentRoomId) {
            const urlParams = new URLSearchParams(window.location.search);
            // Try 'stream' first, then 'room' for backwards compatibility
            currentRoomId = urlParams.get('stream') || urlParams.get('room') || '';
          }

          // If it's a URL, extract just the stream ID
          if (currentRoomId.includes('http://') || currentRoomId.includes('https://') || currentRoomId.includes('?')) {
            try {
              const url = new URL(currentRoomId);
              // Try 'stream' first, then 'room' for backwards compatibility
              currentRoomId = url.searchParams.get('stream') || url.searchParams.get('room') || '';
            } catch (e) {
              // Try to extract from query string manually
              const match = currentRoomId.match(/[?&](stream|room)=([^&]+)/);
              if (match) {
                currentRoomId = match[2];
              }
            }
          }

          modalRoomId.textContent = currentRoomId || '-';
        }
      });

      function joinRoomFromModal() {
        const modalRoomIdInput = document.getElementById('modalRoomIdInput');
        const roomIdInput = document.getElementById('roomIdInput');
        const roomIdInputMobile = document.getElementById('roomIdInputMobile');
        const roomId = modalRoomIdInput.value.trim();

        if (!roomId) {
          alert("Please enter a stream ID");
          return;
        }
        
        // Update both hidden room ID inputs with the modal value
        if (roomIdInput) {
          roomIdInput.value = roomId;
          console.log('Updated hidden roomIdInput with:', roomId);
        } else {
          console.error('roomIdInput element not found!');
        }
        
        if (roomIdInputMobile) {
          roomIdInputMobile.value = roomId;
          console.log('Updated hidden roomIdInputMobile with:', roomId);
        }
        
        // Close the modal
        const joinModalElement = document.getElementById('joinModal');
        const joinModalInstance = bootstrap.Modal.getInstance(joinModalElement);
        if (joinModalInstance) {
          joinModalInstance.hide();
        } else {
          // If no instance exists yet, create one and hide it
          const modal = new bootstrap.Modal(joinModalElement);
          modal.hide();
        }
        
        // Call the main joinRoom function
        console.log('Calling joinRoom()...');
        if (window.joinRoom) {
          joinRoom();
        } else {
          console.error('joinRoom function not found!');
        }
      }

      function copyRoomId() {
        const roomIdElement = document.getElementById('modalRoomId');
        const roomId = roomIdElement.textContent.trim();
        
        // Don't copy if it's just a dash (no room ID)
        if (roomId === '-') {
          return;
        }
        
        navigator.clipboard.writeText(roomId).then(() => {
          // Show the "Copied to clipboard" message
          const copiedMessage = document.getElementById('roomIdCopiedMessage');
          if (copiedMessage) {
            copiedMessage.style.display = 'block';
            
            // Hide the message after 2 seconds
            setTimeout(() => {
              copiedMessage.style.display = 'none';
            }, 2000);
          }
        }).catch(err => {
          console.error('Failed to copy room ID:', err);
        });
      }

      async function shareLivestream() {
        const currentUrl = window.location.href;
        
        // Check if device is mobile and Web Share API is available
        const isMobile = /Android|webOS|iPhone|iPad|iPod|BlackBerry|IEMobile|Opera Mini/i.test(navigator.userAgent);
        
        if (isMobile && navigator.share) {
          try {
            await navigator.share({
              title: 'Eagle Eyes Livestream',
              text: 'Join this Eagle Eyes livestream',
              url: currentUrl
            });
          } catch (err) {
            // User cancelled share or error occurred
            if (err.name !== 'AbortError') {
              console.error('Error sharing:', err);
              copyToClipboard(currentUrl);
            }
          }
        } else {
          // Desktop or fallback: always copy to clipboard
          copyToClipboard(currentUrl);
        }
      }

      function copyToClipboard(text) {
        navigator.clipboard.writeText(text).then(() => {
          // Position toast below the share button
          const shareButton = document.querySelector('#shareModal .btn-primary');
          const toastContainer = document.getElementById('toastContainer');
          const modalDialog = document.querySelector('#shareModal .modal-dialog');
          
          if (shareButton && toastContainer && modalDialog) {
            const buttonRect = shareButton.getBoundingClientRect();
            const modalRect = modalDialog.getBoundingClientRect();
            
            // Position toast below the button, aligned horizontally with modal
            toastContainer.style.left = `${modalRect.left}px`;
            toastContainer.style.top = `${buttonRect.bottom + 10}px`;
            toastContainer.style.display = 'block';
          }
          
          // Show toast notification
          const toastEl = document.getElementById('copyToast');
          const toast = new bootstrap.Toast(toastEl);
          toast.show();
        }).catch(err => {
          console.error('Failed to copy:', err);
          // Fallback for older browsers
          const textArea = document.createElement('textarea');
          textArea.value = text;
          textArea.style.position = 'fixed';
          textArea.style.left = '-999999px';
          document.body.appendChild(textArea);
          textArea.select();
          try {
            document.execCommand('copy');
            
            // Position toast below the share button (fallback)
            const shareButton = document.querySelector('#shareModal .btn-primary');
            const toastContainer = document.getElementById('toastContainer');
            const modalDialog = document.querySelector('#shareModal .modal-dialog');
            
            if (shareButton && toastContainer && modalDialog) {
              const buttonRect = shareButton.getBoundingClientRect();
              const modalRect = modalDialog.getBoundingClientRect();
              toastContainer.style.left = `${modalRect.left}px`;
              toastContainer.style.top = `${buttonRect.bottom + 10}px`;
              toastContainer.style.display = 'block';
            }
            
            const toastEl = document.getElementById('copyToast');
            const toast = new bootstrap.Toast(toastEl);
            toast.show();
          } catch (err) {
            console.error('Fallback copy failed:', err);
          }
          document.body.removeChild(textArea);
        });
      }

      // Handle Enter key in join modal input
      document.getElementById('modalRoomIdInput').addEventListener('keypress', function(e) {
        if (e.key === 'Enter') {
          joinRoomFromModal();
        }
      });

      // Add room ID validation to modal input (same as navbar inputs)
      document.getElementById('modalRoomIdInput').addEventListener('input', function(e) {
        // Use the same validation function as the navbar inputs
        if (window.viewer && window.viewer.validateAndFormatRoomId) {
          const validated = window.viewer.validateAndFormatRoomId(e.target.value);
          e.target.value = validated;
          
          // Also sync with hidden navbar inputs
          const roomIdInput = document.getElementById('roomIdInput');
          const roomIdInputMobile = document.getElementById('roomIdInputMobile');
          if (roomIdInput) roomIdInput.value = validated;
          if (roomIdInputMobile) roomIdInputMobile.value = validated;
        }
      });

      // Pre-populate modal with current stream ID when opened
      document.getElementById('joinModal').addEventListener('show.bs.modal', function () {
        const roomIdInput = document.getElementById('roomIdInput');
        const modalRoomIdInput = document.getElementById('modalRoomIdInput');
        if (roomIdInput && modalRoomIdInput) {
          const currentRoomId = roomIdInput.value.trim();
          if (currentRoomId) {
            modalRoomIdInput.value = currentRoomId;
            modalRoomIdInput.placeholder = 'Enter a different Stream ID or use current';
          } else {
            modalRoomIdInput.placeholder = 'Stream ID';
          }
        }
      });

      // QR Code Scanner functionality
      let html5QrCode = null;
      let qrScannerActive = false;

      async function activateQRScanner() {
        const qrScannerContainer = document.getElementById('qrScannerContainer');
        const activateBtn = document.getElementById('activateCameraBtn');
        const stopBtn = document.getElementById('stopCameraBtn');
        const qrScanResult = document.getElementById('qrScanResult');

        try {
          qrScannerContainer.style.display = 'block';
          activateBtn.style.display = 'none';
          stopBtn.style.display = 'block';
          qrScanResult.textContent = 'Point your camera at a QR code...';

          html5QrCode = new Html5Qrcode("qrReader");
          
          const config = { 
            fps: 30, 
            qrbox: { width: 200, height: 200 },
            aspectRatio: 1.0,
            supportedScanTypes: [Html5QrcodeScanType.SCAN_TYPE_CAMERA]
          };
          
          await html5QrCode.start(
            { facingMode: "environment" },
            config,
            (decodedText, decodedResult) => {
              // QR code successfully scanned
              console.log('QR Code scanned! Raw text:', decodedText);
              qrScanResult.textContent = 'QR Code detected! Joining livestream...';
              
              // Extract stream ID from URL if it's a full URL, or use as-is if it's just an ID
              let roomId = decodedText;
              try {
                const url = new URL(decodedText);
                // Try 'stream' first, then 'room' for backwards compatibility
                const urlRoomId = url.searchParams.get('stream') || url.searchParams.get('room');
                if (urlRoomId) {
                  roomId = urlRoomId;
                  console.log('Extracted stream ID from URL:', roomId);
                } else {
                  console.log('No stream parameter in URL, using full URL as stream ID');
                }
              } catch (e) {
                // Not a URL, use as-is
                console.log('Not a valid URL, using raw text as stream ID:', roomId);
              }
              
              // Keep room ID in uppercase (don't normalize to lowercase)
              roomId = roomId.toUpperCase();
              console.log('Final room ID (uppercase):', roomId);
              
              // Stop scanner and join
              stopQRScanner();
              
              // Close modal
              const joinModal = bootstrap.Modal.getInstance(document.getElementById('joinModal'));
              if (joinModal) {
                joinModal.hide();
              }
              
              // Update the hidden roomIdInput field
              const hiddenRoomIdInput = document.getElementById('roomIdInput');
              const hiddenRoomIdInputMobile = document.getElementById('roomIdInputMobile');
              if (hiddenRoomIdInput) {
                hiddenRoomIdInput.value = roomId;
              }
              if (hiddenRoomIdInputMobile) {
                hiddenRoomIdInputMobile.value = roomId;
              }
              
              // Call the joinRoom function
              if (window.joinRoom) {
                joinRoom();
              }
            },
            (errorMessage) => {
              // QR code parsing error (usually means no QR code in view)
              // This is called frequently, so we don't show errors here
              // Only log if it's not a common "No QR code found" message
              if (!errorMessage.includes('No QR code found') && !errorMessage.includes('NotFoundException')) {
                console.log('QR scan error:', errorMessage);
              }
            }
          );
          
          qrScannerActive = true;
        } catch (err) {
          console.error('Error starting QR scanner:', err);
          qrScanResult.textContent = 'Error: Could not access camera. Please check permissions.';
          qrScanResult.classList.remove('text-success');
          qrScanResult.classList.add('text-danger');
          activateBtn.style.display = 'block';
          stopBtn.style.display = 'none';
          qrScannerContainer.style.display = 'none';
        }
      }

      function stopQRScanner() {
        if (html5QrCode && qrScannerActive) {
          html5QrCode.stop().then(() => {
            const qrScannerContainer = document.getElementById('qrScannerContainer');
            const activateBtn = document.getElementById('activateCameraBtn');
            const stopBtn = document.getElementById('stopCameraBtn');
            const qrScanResult = document.getElementById('qrScanResult');
            
            qrScannerContainer.style.display = 'none';
            activateBtn.style.display = 'block';
            stopBtn.style.display = 'none';
            qrScanResult.textContent = '';
            qrScanResult.classList.remove('text-danger');
            qrScanResult.classList.add('text-success');
            
            qrScannerActive = false;
          }).catch(err => {
            console.error('Error stopping QR scanner:', err);
          });
        }
      }

      // Clean up QR scanner when modal is closed
      document.getElementById('joinModal').addEventListener('hidden.bs.modal', function () {
        if (qrScannerActive) {
          stopQRScanner();
        }
      });

      // Mobile viewers button visibility and count control
      function syncMobileViewersButton() {
        const mobileViewersBtn = document.getElementById('viewersBtnMobile');
        const mobileViewerCount = document.getElementById('viewerCountMobile');
        const desktopViewerCount = document.getElementById('viewerCount');
        
        if (mobileViewersBtn) {
          // Always show the viewers button
          mobileViewersBtn.style.display = 'block';
        }
        
        // Sync viewer count with desktop
        if (mobileViewerCount && desktopViewerCount) {
          mobileViewerCount.textContent = desktopViewerCount.textContent;
        }
      }

      // Monitor for changes to stream state and sync mobile viewers button
      setInterval(syncMobileViewersButton, 1000);
      setTimeout(syncMobileViewersButton, 500); // Initial check

      // Handle mobile orientation changes
      window.addEventListener('orientationchange', () => {
        console.log('Orientation changed, updating layout...');
        setTimeout(() => {
          if (window.optimizeVideoFitting) {
            window.optimizeVideoFitting();
          }
          if (window.droneMap) {
            setTimeout(() => window.droneMap.resize(), 100);
          }
        }, 100);
      });


    </script>
  </body>
</html><|MERGE_RESOLUTION|>--- conflicted
+++ resolved
@@ -338,7 +338,6 @@
           display: block !important;
         }
         
-<<<<<<< HEAD
         /* Mobile responsive error displays - make text and buttons smaller */
         #noStreamDetails, #connectedNoStreamDetails, #roomFullDetails {
           font-size: 10px !important;
@@ -373,10 +372,6 @@
           font-size: 8px !important;
           padding: 3px 6px !important;
           max-width: 150px !important;
-=======
-        /* Mobile responsive error displays - aggressive sizing to prevent cut-off */
-        #noStreamDetails, #connectedNoStreamDetails, #roomFullDetails {
-          font-size: 12px !important;
           max-width: calc(100vw - 20px) !important;
           width: calc(100vw - 20px) !important;
           padding: 10px !important;
@@ -401,15 +396,13 @@
         }
         
         #getHelpLink {
-          font-size: 10px !important;
-          padding: 4px 8px !important;
-          max-width: 200px !important;
->>>>>>> 8cebd327
+          font-size: 8px !important;
+          padding: 3px 6px !important;
+          max-width: 150px !important;
           width: auto !important;
           margin: 0.2rem auto !important;
           display: inline-block !important;
           text-align: center !important;
-<<<<<<< HEAD
           line-height: 1.2 !important;
         }
         
@@ -418,15 +411,6 @@
         }
         
         /* Make placeholder content smaller for mobile */
-=======
-        }
-        
-        #getHelpLink i {
-          font-size: 8px !important;
-        }
-        
-        /* Make placeholder content much smaller for mobile */
->>>>>>> 8cebd327
         .placeholder {
           padding: 15px 10px !important;
           max-width: calc(100vw - 20px) !important;
@@ -455,7 +439,6 @@
           font-size: 8px !important;
         }
         
-<<<<<<< HEAD
       }
       
       /* Mobile landscape orientation - video left, map right */
@@ -536,8 +519,6 @@
         #getHelpLink i {
           font-size: 5px !important;
         }
-=======
->>>>>>> 8cebd327
       }
       
       /* Mobile portrait orientation - video top, map bottom */
