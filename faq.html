---
layout: main
title: FAQ - Eagle Eyes
permalink: /faq/
---

<!-- Content -->
<div class="content clearfix reveal-footer">
    <!-- Page Header -->
    <div class="section-block bkg-grey-ultralight" style="padding: 100px 0 30px 0;">
        <div class="row">
            <div class="column width-10 offset-1 center">
                <div style="position: relative; height: 90px; margin-bottom: 20px;">
                    <div style="position: absolute; font-size: 5.5rem; line-height: 1; color: #1e90ff; transform: rotate(20deg); left: 48%; top: 0;">   🦅   </div>
                    <div style="position: absolute; font-size: 4rem; line-height: 1; color: #1e90ff; left: 46%; top: 65px;">❓   </div>
                </div>
                <h1 class="mb-10">Frequently Asked Questions</h1>
            </div>
        </div>
    </div>

    <!-- FAQ Section -->
    <section class="section-block pt-30 pb-90 bkg-white">
        <div class="row">
            <div class="column width-8 offset-2">
                <!-- FAQ Search -->
                <div class="faq-search" role="search" aria-label="Search FAQs">
                    <input id="faq-search-input" type="search" placeholder="Search FAQs..." aria-label="Search FAQs" />
                    <div id="faq-search-meta" class="faq-search-meta" aria-live="polite"></div>
                </div>
                <div class="faq-container">
                    <!-- FAQ Items -->
                    <div class="faq-item" id="pricing">
                        <div class="faq-question">
                            💸 What are the pricing options? <span class="toggle-icon">+</span>
                        </div>
                        <div class="faq-answer">
                            <p>View our full <a href="{{ '/pricing/' | relative_url }}" class="resource-link" target="_blank">pricing page</a> for detailed information.</p>
                            
                            <p>In addition to our Pro (paid) plans, Eagle Eyes Pilot is also available for free. Anyone can download Eagle Eyes Pilot onto their drone controller or Android device without need for verification and access several useful features at no cost. For details, see our <a href="{{ '/pricing/' | relative_url }}" class="resource-link" target="_blank">pricing page</a>.</p>
                            
                            <p><em>All prices are in USD for an annual subscription. No auto-renewals</em></p>
                            
                            <div style="margin: 20px 0; padding: 20px; background-color: #f8f9fa; border-radius: 8px;">
                                <h4 style="margin-bottom: 15px; color: #333;">Pricing Structure:</h4>
                                <ul style="margin: 0; padding-left: 20px; color: #555;">
                                    <li><strong>Free Trial:</strong> 30 days, no credit card required</li>
                                    <li><strong>USD $400 for 1st device</strong></li>
                                    <li><strong>+USD $150 per additional device</strong></li>
                                    <li><strong>10+ Devices:</strong> Custom pricing with enterprise support</li>
                                </ul>
                            </div>

                            <p><em>* A verified account is required to purchase a license. Account verification can take 1-3 business days.</em></p>
                            <p><em>* A purchased license can be used on any supported device (<a href="https://docs.google.com/document/d/1Uq8lHS-V7B7ekQ9h6gRrnnclu9vuM4zKRBzB3tS0fGQ/edit?tab=t.0#bookmark=kix.z1er5rw35wkp" class="resource-link" target="_blank">Pilot</a> or <a href="https://docs.google.com/document/d/12mhRVmhtQUfvJHy7tI7mB_oLd3aRqYJJPWzKlhKnTwY/edit?tab=t.0#bookmark=id.uix6wbgvbsgd" class="resource-link" target="_blank">Scan</a>). Once a device is activated using a license, the device becomes permanently linked to that license and cannot be replaced with a different device. If you need to switch your license to a different device please contact info@eagleeyessearch.com.</em></p>
                        </div>
                    </div>

                    <div class="faq-item" id="free-trial">
                        <div class="faq-question">
                            ⭐ Is there a free trial available? <span class="toggle-icon">+</span>
                        </div>
                        <div class="faq-answer">
                            <p>Yes, we offer a 30-day free trial of the SAR license. You can <a href="{{ '/pricing/' | relative_url }}" class="resource-link" target="_blank">request a trial here</a>.</p>
                        </div>
                    </div>

                    <div class="faq-item" id="beta-stable-same-device">
                        <div class="faq-question">
                            🚧 Can I run the Beta version and the Stable version on the same device under one license (not use two license keys)? <span class="toggle-icon">+</span>
                        </div>
                        <div class="faq-answer">
                            <p>Yes, you can run both the Beta and Stable versions of Eagle Eyes on the same device under a single license, since licensing is per device, not per app version.</p>
                            
                            <p>The Beta version has a yellow eagle eye logo and the Stable version has a blue eagle eye logo:</p>
                            
                            <div style="display: flex; justify-content: center; gap: 40px; margin: 20px 0;">
                                <div style="text-align: center;">
                                    <img src="{{ '/images/eagle-eyes-beta-logo.png' | relative_url }}" alt="Beta version logo" style="width: 150px; height: auto; border-radius: 8px;">
                                    <p style="margin-top: 10px; font-weight: bold; font-size: 1.1em;">BETA</p>
                                </div>
                                <div style="text-align: center;">
                                    <img src="{{ '/images/Eagle Eyes Logo.png' | relative_url }}" alt="Stable version logo" style="width: 150px; height: auto; border-radius: 8px;">
                                    <p style="margin-top: 10px; font-weight: bold; font-size: 1.1em;">STABLE</p>
                                </div>
                            </div>
                            
                            <p>At Eagle Eyes, we release Beta versions early to gather real-world feedback and accelerate improvements, though bugs are expected. For mission-critical work, we recommend having both installed. If the Beta causes issues, you can easily switch back to the Stable version.</p>
                        </div>
                    </div>

                    <div class="faq-item" id="share-license">
                        <div class="faq-question">
                            📤 Can I share my license with others? <span class="toggle-icon">+</span>
                        </div>
                        <div class="faq-answer">
                            <p>We currently only offer <a href="https://docs.google.com/document/d/12mhRVmhtQUfvJHy7tI7mB_oLd3aRqYJJPWzKlhKnTwY/edit?tab=t.0#heading=h.nllyb2n7j32" class="resource-link" target="_blank">machine-locked licenses</a>, meaning that a license is specific to the device you run the software on. You are free to share your device with other users within your organization. In order to accommodate multiple devices, we offer <a href="{{ '/pricing/' | relative_url }}" class="resource-link" target="_blank">team licenses</a> that contain multiple keys. A key unlocks the license on a single device. Once issued, keys cannot be revoked or transferred to another device.</p>
                        </div>
                    </div>

                    <div class="faq-item" id="system-requirements">
                        <div class="faq-question">
                            💻 What hardware/system requirements are needed for Eagle Eyes? <span class="toggle-icon">+</span>
                        </div>
                        <div class="faq-answer">
                            <p>Eagle Eyes Pilot runs on <a href="https://docs.google.com/document/d/1Uq8lHS-V7B7ekQ9h6gRrnnclu9vuM4zKRBzB3tS0fGQ/edit?tab=t.0#bookmark=kix.z1er5rw35wkp" class="resource-link" target="_blank">Android devices</a> (e.g., Galaxy S10 or newer) running Android 8+ and compatible with DJI SDK-4 or SDK-5, plus at least 2GB of free storage. It can also run on compatible DJI <a href="https://docs.google.com/document/d/1Uq8lHS-V7B7ekQ9h6gRrnnclu9vuM4zKRBzB3tS0fGQ/edit?tab=t.0#bookmark=id.vw1tsrmj2shf" class="resource-link" target="_blank">controllers</a> — see compatibility list in the <a href="https://docs.google.com/document/d/1Uq8lHS-V7B7ekQ9h6gRrnnclu9vuM4zKRBzB3tS0fGQ/edit?tab=t.0#bookmark=id.i8op79jlxy2l" class="resource-link" target="_blank">📘 Eagle Eyes Pilot Manual</a>.</p>
                            <p>Eagle Eyes Scan runs on MacOS or Windows laptops with at least 8GB RAM (16GB preferred), a CPU supporting AVX (e.g., Intel i3/i5/i7 or AMD Ryzen, 2013+), and does not require a GPU — see Specs section in the <a href="https://docs.google.com/document/d/12mhRVmhtQUfvJHy7tI7mB_oLd3aRqYJJPWzKlhKnTwY/edit?tab=t.0#bookmark=kix.99x5qxo4sqgl" class="resource-link" target="_blank">📘 Eagle Eyes Scan Manual</a>.</p>
                        </div>
                    </div>

                    <div class="faq-item" id="what-is-pilot">
                        <div class="faq-question">
                            🦅 What is Eagle Eyes Pilot? <span class="toggle-icon">+</span>
                        </div>
                        <div class="faq-answer">
                            <p style="text-align:center; font-size:2rem; font-weight:700; font-family:'Segoe UI', 'Arial', sans-serif; margin-bottom: 24px;">Eagle Eyes Pilot</p>
                            <div style="position:relative; width:100%; height:0px; padding-bottom:56.250%">
                                <iframe width="100%" height="100%" src="https://www.youtube.com/embed/3fdMJmvQZX4?start=11" title="YouTube video player" frameborder="0" allow="accelerometer; autoplay; clipboard-write; encrypted-media; gyroscope; picture-in-picture; web-share" referrerpolicy="strict-origin-when-cross-origin" allowfullscreen style="border:none; width:100%; height:100%; position:absolute; left:0px; top:0px; overflow:hidden;"></iframe>
                            </div>
                            <p>Eagle Eyes Pilot is an all-in-one drone app for Search and Rescue that detects color and motion anomalies in real time, and streams images and the live drone track directly to the team's CalTopo map, while the drone is still in the air.
                            </p>
                        </div>
                    </div>

                    <div class="faq-item" id="livestreaming">
                        <div class="faq-question">
                            ⛽ How does livestreaming work with Eagle Eyes? <span class="toggle-icon">+</span>
                        </div>
                        <div class="faq-answer">
                            <p>In our latest release, Eagle Eyes Pilot v1.5.0, we've added the <strong>Eagle Eyes Livestream Viewer</strong>, a new way to share your drone's live view wirelessly while your drone is in the air. This feature lets you stream your drone feed over the internet so both on-site teams and remote viewers can watch what the drone sees, from anywhere.</p>
                            
                            <p>This first beta release of Eagle Eyes Livestreaming works only while flying your DJI drone in Eagle Eyes Pilot and supports up to three remote viewers (three separate devices viewing the drone's live stream). It currently performs best under the following conditions:</p>
                            
                            <ul style="margin: 15px 0; padding-left: 20px;">
                                <li>Both the drone controller and the viewing device (via mobile or desktop browser) are connected / tethering to the same mobile hotspot network.</li>
                                <li>The drone controller is connected to a Wi-Fi network, and the viewing devices are connected to another Wi-Fi network (for example, Starlink to another Starlink, Starlink to home or office internet, or vice versa).</li>
                            </ul>
                            
                            <p>Outside these two configurations, mileage may vary. We've observed that some mobile data networks may not relay livestream data reliably between different providers or hotspots, which can prevent the stream from connecting across networks. This means that if your drone controller is hosting the livestream via a mobile data hotspot, and a viewer attempts to connect using a device on another mobile network or provider, the stream may not be accessible unless both are on the same hotspot. When connected to a Wi-Fi, Starlink, or home or office internet connection (non-mobile data), the livestream should work. (Feedback on how this works in your environment is greatly appreciated.)</p>
                            
                            <p>To start a livestream, open Eagle Eyes Pilot, tap the <img src="{{ '/images/livestream.png' | relative_url }}" alt="Livestream icon" style="height: 1.2em; vertical-align: middle; display: inline;"> Livestream icon at the top of the screen, start livestreaming. Alternatively tap the three lines in the top right → Livestream → Start Livestreaming, and then scan the QR code that appears on the controller screen. The QR code connects viewers to <a href="{{ '/livestream/' | relative_url }}" class="resource-link">eagleeyessearch.com/livestream</a>, where they can watch the live drone feed on their mobile or desktop browser. The Eagle Eyes Viewer shows a split-screen with the live drone video on the left and a synced map on the right, displaying the drone's location, altitude, orientation, and connected CalTopo map features. Both panels can be expanded to full screen, and a quick link to the current CalTopo map is included. This livestreaming feature is currently in beta and available at no additional cost for all Eagle Eyes Pro plan license users. For more information, see our <a href="{{ '/pricing/' | relative_url }}" class="resource-link">pricing page</a>.</p>
                            
                            <p>This is our first public version of wireless livestreaming, expect quirks, share your feedback from field tests, and help us refine how Eagle Eyes teams everywhere pump the feed!</p>
                            
                            <p>Please reach out at <a href="mailto:info@EagleEyesSearch.com" class="resource-link">info@EagleEyesSearch.com</a></p>
                        </div>
                    </div>

                    <div class="faq-item" id="pilot-vs-scan">
                        <div class="faq-question">
                            ⚡ How do I Use Eagle Eyes Pilot and Scan together? <span class="toggle-icon">+</span>
                        </div>
                        <div class="faq-answer">
                            <div style="position:relative; width:100%; height:0px; padding-bottom:56.250%">
                                <iframe width="100%" height="100%" src="https://www.youtube.com/embed/cwZ4tvBRdjA" title="YouTube video player" frameborder="0" allow="accelerometer; autoplay; clipboard-write; encrypted-media; gyroscope; picture-in-picture; web-share" referrerpolicy="strict-origin-when-cross-origin" allowfullscreen style="border:none; width:100%; height:100%; position:absolute; left:0px; top:0px; overflow:hidden;"></iframe>
                            </div>
                        </div>
                    </div>

                    <div class="faq-item" id="dji-apps-realtime">
                        <div class="faq-question">
                            🔄 Can I fly my drone with the DJI app and run Eagle Eyes Detector at the same time? <span class="toggle-icon">+</span>
                        </div>
                        <div class="faq-answer">
                            <p>Yes, you can easily switch from your DJI app to Eagle Eyes Pilot app on your drone controller mid flight for live detections while the drone is in the air.</p>
                            <div style="position:relative; width:100%; height:0px; padding-bottom:56.250%">
                                <iframe allow="fullscreen" allowfullscreen height="100%" src="https://streamable.com/e/pats1h?autoplay=0" width="100%" style="border:none; width:100%; height:100%; position:absolute; left:0px; top:0px; overflow:hidden;"></iframe>
                            </div>
                            <p>Or you can live stream from your drone controller into Eagle Eyes Scan using an HDMI cable.</p>
                            <div style="position:relative; width:100%; height:0px; padding-bottom:56.250%">
                                <iframe allow="fullscreen" allowfullscreen height="100%" src="https://streamable.com/e/qqopdr?autoplay=0" width="100%" style="border:none; width:100%; height:100%; position:absolute; left:0px; top:0px; overflow:hidden;"></iframe>
                            </div>
                        </div>
                    </div>

                    <div class="faq-item" id="other-pilot-apps-overlays">
                        <div class="faq-question">
                            🧩 Can I use Eagle Eyes with other pilot apps or display overlays? <span class="toggle-icon">+</span>
                        </div>
                        <div class="faq-answer">
                            <p>Yes, <a href="{{ '/scan/' | relative_url }}" class="resource-link">Eagle Eyes Scan</a> (our desktop app) can run real-time computer vision on any HDMI input.</p>
                            
                            <p>The best setup is to send a clean HDMI feed (no overlays) from your drone controller into a laptop running Eagle Eyes Scan, overlays can distract the detector. See <a href="{{ '/faq/#pilot-vs-scan' | relative_url }}" class="resource-link">How do I use Eagle Eyes Pilot and Scan together</a>.</p>
                            
                            <p>If your pilot app or drone can't output a clean HDMI video feed without screen/pilot display overlays, you can draw a bounding box in Eagle Eyes Scan to limit detector distractions and only run the computer vision detector on a clean part of the frame.</p>
                            
                            <p>📺 See how to connect HDMI and set bounding boxes in the Scan livestream tutorial:</p>
                            <div style="position:relative; width:100%; height:0px; padding-bottom:56.250%; margin-bottom: 15px;">
                                <iframe width="100%" height="100%" src="https://www.youtube.com/embed/Uep6nu25Dho" title="YouTube video player" frameborder="0" allow="accelerometer; autoplay; clipboard-write; encrypted-media; gyroscope; picture-in-picture; web-share" referrerpolicy="strict-origin-when-cross-origin" allowfullscreen style="border:none; width:100%; height:100%; position:absolute; left:0px; top:0px; overflow:hidden;"></iframe>
                            </div>
                            <p>You can also process any recorded image or video with Eagle Eyes Scan. See <a href="https://youtu.be/SoLpsUBJoVo" class="resource-link" target="_blank">processing image sets</a> for details.</p>
                        </div>
                    </div>

                    <div class="faq-item" id="switch-apps-midflight">
                        <div class="faq-question">
                            🔀 Can I switch from my DJI drone app to Eagle Eyes Pilot and back midflight? <span class="toggle-icon">+</span>
                        </div>
                        <div class="faq-answer">
                            <p>Yes, you can easily switch from your DJI app to Eagle Eyes Pilot app on your drone controller mid flight.</p>
                            <div style="position:relative; width:100%; height:0px; padding-bottom:56.250%"><iframe allow="fullscreen" allowfullscreen height="100%" src="https://streamable.com/e/pats1h?autoplay=0" width="100%" style="border:none; width:100%; height:100%; position:absolute; left:0px; top:0px; overflow:hidden;"></iframe></div>
                        </div>
                    </div>

                    <div class="faq-item" id="accessing-telemetry-display">
                        <div class="faq-question">
                            🛰️ How do I access the drone telemetry display in Eagle Eyes Pilot? <span class="toggle-icon">+</span>
                        </div>
                        <div class="faq-answer">
                            <div style="position:relative; width:100%; height:0px; padding-bottom:56.250%"><iframe allow="fullscreen" allowfullscreen height="100%" src="https://streamable.com/e/a7d1zs?autoplay=0" width="100%" style="border:none; width:100%; height:100%; position:absolute; left:0px; top:0px; overflow:hidden;"></iframe></div>
                            </p>
                        </div>
                    </div>


                    <div class="faq-item" id="mac-ios-support">
                        <div class="faq-question">
                             Does Eagle Eyes Scan run on Mac or iOS? <span class="toggle-icon">+</span>
                        </div>
                        <div class="faq-answer">
                            <p>Eagle Eyes Scan runs on both Windows and MacOS/OSX. For Apple devices, we strongly recommend installing on a device with ARM64 architecture (M1, M2, M3, or M4 chipsets). We do offer a distribution for Intel-based (x86) Apple computers, but performance may vary. Find more information in the <a href="https://docs.google.com/document/d/12mhRVmhtQUfvJHy7tI7mB_oLd3aRqYJJPWzKlhKnTwY/edit?tab=t.0#bookmark=kix.99x5qxo4sqgl" class="resource-link" target="_blank">📘 Eagle Eyes Scan Manual</a>.</p>
                            <p>Eagle Eyes does not support iOS due to DJI dropping iOS SDK support. Find more information in the <a href="https://docs.google.com/document/d/1Uq8lHS-V7B7ekQ9h6gRrnnclu9vuM4zKRBzB3tS0fGQ/edit?tab=t.0#bookmark=id.i8op79jlxy2l" class="resource-link" target="_blank">📘 Eagle Eyes Pilot Manual</a>.</p>
                        </div>
                    </div>

                    <div class="faq-item" id="offline-support">
                        <div class="faq-question">
                            🌐 Does the software work offline? <span class="toggle-icon">+</span>
                        </div>
                        <div class="faq-answer">
                            <p>Yes. Both Eagle Eyes Scan and Pilot works completely offline. The only thing you need the internet for is to get a license key to unlock the software on your device once.</p>
                        </div>
                    </div>

                    <div class="faq-item" id="dji-pilot-gps-tracking">
                        <div class="faq-question">
                            📹 How to make sure the drone GPS location data is recorded with videos in DJI Pilot 2? <span class="toggle-icon">+</span>
                        </div>
                        <div class="faq-answer">
                            <p>In order to capture the drone's GPS track alongside recorded video footage in DJI Pilot 2, which allows Eagle Eyes Scan to geolocate frames in your video, extract GPS tracks for upload into CalTopo (see also: <a href="https://www.youtube.com/watch?v=kL0-SSLd23c" class="resource-link" target="_blank">uploading offline GPS tracks to CalTopo</a>), and display the drone's location on the Eagle Eyes Scan map, you need to enable video captions (.SRT files) in the DJI Pilot 2 settings.</p>
                            
                            <p>See this video for instructions on turning on video captions:</p>
                            <div style="position:relative; width:100%; height:0px; padding-bottom:56.250%">
<<<<<<< HEAD
                                <iframe allow="fullscreen" allowfullscreen height="100%" src="https://www.youtube.com/embed/B_a3evMcDmM" width="100%" style="border:none; width:100%; height:100%; position:absolute; left:0px; top:0px; overflow:hidden;"></iframe>
=======
                                <iframe width="100%" height="100%" src="https://www.youtube.com/embed/B_a3evMcDmM" title="YouTube video player" frameborder="0" allow="accelerometer; autoplay; clipboard-write; encrypted-media; gyroscope; picture-in-picture; web-share" referrerpolicy="strict-origin-when-cross-origin" allowfullscreen style="border:none; width:100%; height:100%; position:absolute; left:0px; top:0px; overflow:hidden;"></iframe>
>>>>>>> 0144f72e
                            </div>
                            
                            <p>When video captions are enabled, DJI Pilot 2 records a .SRT file alongside each .MP4 video file. It is essential to load both the .SRT and .MP4 files into Eagle Eyes Scan. This ensures GPS data is extracted and each video frame is properly geolocated.</p>
                        </div>
                    </div>

                    <div class="faq-item" id="compatibility-overview">
                        <div class="faq-question">
                            🔧 What drones, controllers, mobile devices and/or computers is Eagle Eyes compatible with? <span class="toggle-icon">+</span>
                        </div>
                        <div class="faq-answer">
                            <p>See our <a href="{{ '/compatibility/' | relative_url }}" class="resource-link">Compatibility page</a> for complete overview of Eagle Eyes compatibility.</p>
                            <p>For more information on Compatibility see <a href="https://docs.google.com/document/d/1Uq8lHS-V7B7ekQ9h6gRrnnclu9vuM4zKRBzB3tS0fGQ/edit?tab=t.0#bookmark=id.xe20wqfx2ir1" class="resource-link" target="_blank">📘 Eagle Eyes Pilot Manual</a>.</p>
                        </div>
                    </div>

                    <div class="faq-item" id="thermal-detection">
                        <div class="faq-question">
                            🔥 Does the detector work with thermal footage? <span class="toggle-icon">+</span>
                        </div>
                        <div class="faq-answer">
                            <p>While the detection system is primarily designed for detecting color and motion anomalies, it can work on thermal. It's good at picking out motion on thermal when the drone is stationary. The detector will also tend to pick out small objects that are warmer than the surroundings.</p>
                            <h3 class="video-title">📺 Thermal and Motion Detection in Eagle Eyes Pilot</h3>
                            <div class="video-container">
                                <iframe src="https://streamable.com/e/m21ecz?autoplay=0" frameborder="0" width="100%" height="400px" allowfullscreen style="border-radius: 8px;"></iframe>
                            </div>
                        </div>
                    </div>

                    <div class="faq-item" id="detector-modes">
                        <div class="faq-question">
                            🔭 What is the difference between the different detector modes? <span class="toggle-icon">+</span>
                        </div>
                        <div class="faq-answer">
                            <h3 class="video-title">📺 Different Detector Settings Explained</h3>
                            <div class="video-container">
                                <iframe src="https://streamable.com/e/gtgi0i?autoplay=0" frameborder="0" width="100%" height="400px" allowfullscreen style="border-radius: 8px;"></iframe>
                            </div>
                            <ul>
                                <li>👁️ <strong>Normal mode</strong> = only shows highest scoring detections</li>
                                <li>👀 <strong>Hyper-sensitive mode</strong> = shows all detections</li>
                                <li>💾 <strong>Silent mode</strong> = recording detections in the background but not visible on screen</li>
                                <li>✖️ <strong>Off</strong> = detector is not running</li>
                            </ul>
                            <p>See the <a href="https://docs.google.com/document/d/1Uq8lHS-V7B7ekQ9h6gRrnnclu9vuM4zKRBzB3tS0fGQ/edit?tab=t.0#heading=h.yzsq2hhn1dmd" class="resource-link" target="_blank">📘 Eagle Eyes Pilot Manual</a> for more details.</p>
                        </div>
                    </div>

                    <div class="faq-item" id="review-detections">
                        <div class="faq-question">
                            🕵️ How do I review detections in Eagle Eyes? <span class="toggle-icon">+</span>
                        </div>
                        <div class="faq-answer">
                            <p>The Eagle Eyes computer vision system enables real-time detections on your live drone feed. This means you can look back over areas you've flown and review all the images that triggered a detection helping hone in on clues identifying things that might otherwise be overlooked. The detector can be run on recorded footage from any drone, any image or any video file. For more information on <a href="https://www.eagleeyessearch.com/faq/#how-detector-works" class="resource-link" target="_blank">how the detector works</a>, see here.</p>
                            
                            <p>The intended way to review detections after the fact is by running the detector on recorded footage using our desktop software <a href="https://www.eagleeyessearch.com/scan/" class="resource-link" target="_blank">Eagle Eyes Scan</a>. The following video outlines the recommended workflow for reviewing recorded images after a drone flight in Eagle Eyes Scan. Note that the same workflow applies to recorded video files as well.</p>
                            
                            <div style="position:relative; width:100%; height:0px; padding-bottom:56.250%; margin-bottom: 15px;">
                                <iframe width="100%" height="100%" src="https://www.youtube.com/embed/SoLpsUBJoVo" title="YouTube video player" frameborder="0" allow="accelerometer; autoplay; clipboard-write; encrypted-media; gyroscope; picture-in-picture; web-share" referrerpolicy="strict-origin-when-cross-origin" allowfullscreen style="border:none; width:100%; height:100%; position:absolute; left:0px; top:0px; overflow:hidden;"></iframe>
                            </div>
                            
                            <p>It is also possible to review past detections directly in Eagle Eyes Pilot, although this is not the recommended workflow. To do this, either tap the three dots (⋯) button on the bottom right of the main landing screen in Eagle Eyes Pilot. Then select View Past Detections:</p>
                            
                            <div style="position:relative; width:100%; height:0px; padding-bottom:56.250%; margin: 15px 0;">
                                <img src="{{ '/images/rc-ee-pilot.png' | relative_url }}" alt="RC EE Pilot main screen" style="width: 100%; height: 100%; object-fit: cover; position: absolute; left: 0px; top: 0px; border-radius: 8px;">
                            </div>
                            
                            <p>Or access the detections view from within the piloting screen by long-pressing the film roll icon next to the camera photo point marker button:</p>
                            
                            <div style="position:relative; width:100%; height:0px; padding-bottom:56.250%; margin: 15px 0;">
                                <img src="{{ '/images/rc-ee-pilot1.png' | relative_url }}" alt="RC EE Pilot film roll icon" style="width: 100%; height: 100%; object-fit: cover; position: absolute; left: 0px; top: 0px; border-radius: 8px;">
                            </div>
                            
                            <p>That will bring you to the detections page in Eagle Eyes Pilot:</p>
                            
                            <div style="position:relative; width:100%; height:0px; padding-bottom:56.250%; margin: 15px 0;">
                                <img src="{{ '/images/rc-ee-pilot2.png' | relative_url }}" alt="RC EE Pilot detections page" style="width: 100%; height: 100%; object-fit: cover; position: absolute; left: 0px; top: 0px; border-radius: 8px;">
                            </div>
                            
                            <p>From the detections page, you can filter results by session or remove all filters to display all detections stored on your device from previous flights.</p>
                            
                            <div style="position:relative; width:100%; height:0px; padding-bottom:56.250%; margin: 15px 0;">
                                <img src="{{ '/images/rc-ee-pilot3.png' | relative_url }}" alt="RC EE Pilot filter options" style="width: 100%; height: 100%; object-fit: cover; position: absolute; left: 0px; top: 0px; border-radius: 8px;">
                            </div>
                            
                            <p>Note that filtering detections by session will reset if you shut down the app and restart. Detections can also be sorted by time and detection score.</p>
                            
                            <div style="position:relative; width:100%; height:0px; padding-bottom:56.250%; margin: 15px 0;">
                                <img src="{{ '/images/rc-ee-pilot4.png' | relative_url }}" alt="RC EE Pilot sorting options" style="width: 100%; height: 100%; object-fit: cover; position: absolute; left: 0px; top: 0px; border-radius: 8px;">
                            </div>
                            
                            <p>Again, while detection review in Eagle Eyes Pilot is available, the recommended workflow for reviewing, analyzing, and exporting detections remains through Eagle Eyes Scan on desktop. Development is underway to expand and improve in-app review options in future releases.</p>
                        </div>
                    </div>

                    <div class="faq-item" id="how-detector-works">
                        <div class="faq-question">
                            🤖 How does the detector work? <span class="toggle-icon">+</span>
                        </div>
                        <div class="faq-answer">
                            <p>The exact workings are difficult to describe in plain English, but here's the gist of it.</p>
                            
                            <p>The system detects objects based on colour or motion.</p>
                            
                            <p>For colour, the detector looks for small patches of unusually coloured pixels. The more frequently a colour appears in the image, the less it's considered as a candidate for detection. The ideal target for the colour detector is a small cluster of pixels with a colour that stands out from the rest of the scene.</p>
                            
                            <p>For motion, the system looks for isolated moving objects when the rest of the frame is stationary. Motion-based detections should not occur when the drone itself is moving, although small, distinct movements (like a bird against the sky or an object drifting on calm water) can still register.</p>
                            
                            <p>Colour and motion may combine to create a single, combined detection.</p>
                            
                            <p>The detector identifies up to three of the most unusual objects in each frame based on colour, motion, or a mix of both. Each detection is assigned a score from 0 (not significant) to 1 (highly significant). A detection appears on screen if its score is, or has ever been, above 0.5. Lower-scored detections are still logged and can be viewed later in Hypersensitive (H) Mode.</p>
                            
                            <p>While many modern drones, such as those in the DJI Mavic 4 series, now feature AI object detection systems based on shape recognition, these rely on seeing a full or nearly full view of an object before triggering a detection. In many search and rescue or public safety scenarios, however, the most critical signs are not full shapes but subtle, almost imperceptible flashes of colour or slight movements partially obscured by terrain or vegetation. Those are the moments most likely to be missed by the human eye, and that's where the Eagle Eyes system excels.</p>
                            
                            <p>Eagle Eyes computer vision also differs from other colour anomaly detection systems in that it's built for real-time detection, specifically designed to fit into the operational workflow for search and rescue and public safety teams who need immediate situational awareness while flying.</p>
                            
                            <div style="position:relative; width:100%; height:0px; padding-bottom:56.250%; margin: 15px 0;">
                                <iframe allow="fullscreen" allowfullscreen height="100%" src="https://streamable.com/e/5ni6am?autoplay=0" width="100%" style="border:none; width:100%; height:100%; position:absolute; left:0px; top:0px; overflow:hidden;"></iframe>
                            </div>
                        </div>
                    </div>

                    <div class="faq-item" id="detection-coordinates">
                        <div class="faq-question">
                            🌍 How do I get coordinates for detections in Eagle Eyes Scan? <span class="toggle-icon">+</span>
                        </div>
                        <div class="faq-answer">
                            <p>Eagle Eyes Scan allows you to see the coordinates for each of the detections. The coordinates shown correspond to the drone's position at the time the image associated with each detection was captured.</p>
                            
                            <p>How you access these coordinates depends on how your data is being ingested:</p>
                            
                            <p><strong>Processing recorded DJI MP4 files:</strong></p>
                            <p>If you're processing MP4 files from DJI drones, make sure "Subtitle" recording is turned on in DJI Pilot 2 (as shown below). This creates .SRT files alongside the video. When importing your videos into Eagle Eyes Scan, select both the MP4 and matching SRT files this will enable per-frame GPS coordinates.</p>
                            
                            <div style="position:relative; width:100%; height:0px; padding-bottom:56.250%; margin: 15px 0;">
                                <iframe width="100%" height="100%" src="https://www.youtube.com/embed/B_a3evMcDmM" title="YouTube video player" frameborder="0" allow="accelerometer; autoplay; clipboard-write; encrypted-media; gyroscope; picture-in-picture; web-share" referrerpolicy="strict-origin-when-cross-origin" allowfullscreen style="border:none; width:100%; height:100%; position:absolute; left:0px; top:0px; overflow:hidden;"></iframe>
                            </div>
                            
                            <p><strong>Running live detection over HDMI:</strong></p>
                            <p>If you're running live detection via an HDMI cable, make sure your laptop and drone controller are on the same Wi-Fi network. This allows Eagle Eyes Scan to pick up live drone coordinates during the livestream.</p>
                            
                            <div style="position:relative; width:100%; height:0px; padding-bottom:56.250%; margin: 15px 0;">
                                <iframe width="100%" height="100%" src="https://www.youtube.com/embed/cwZ4tvBRdjA" title="YouTube video player" frameborder="0" allow="accelerometer; autoplay; clipboard-write; encrypted-media; gyroscope; picture-in-picture; web-share" referrerpolicy="strict-origin-when-cross-origin" allowfullscreen style="border:none; width:100%; height:100%; position:absolute; left:0px; top:0px; overflow:hidden;"></iframe>
                            </div>
                            
                            <ul>
                                <li><strong>Non-DJI drones or videos without SRT files:</strong> If you're using a non-DJI drone that doesn't support SRT recording, or you have videos captured without SRT files, you can import flight records as CSV files (choose "+" → "Flight Record (CSV)" in Eagle Eyes Scan). The system will automatically align GPS coordinates from the flight record to the video based on timestamps.</li>
                                
                                <li><strong>Loading still images:</strong> If you're loading image files, Eagle Eyes Scan will automatically extract the coordinates from the image metadata (EXIF).</li>
                            </ul>
                            
                            <p>In the end, you should see something like this, where clicking the coordinates bar opens a dialog that lets you copy coordinates in various formats.</p>
                            
                            <div style="position:relative; width:100%; height:0px; padding-bottom:56.250%; margin: 15px 0;">
                                <img src="{{ '/images/coordinates-in-scan.png' | relative_url }}" alt="Coordinates in Eagle Eyes Scan" style="width: 100%; height: 100%; object-fit: cover; position: absolute; left: 0px; top: 0px; border-radius: 8px;">
                            </div>
                        </div>
                    </div>

                    <div class="faq-item" id="gimbal-recalibration">
                        <div class="faq-question">
                            🎯 How do I recalibrate or re-center the gimbal in Eagle Eyes Pilot? <span class="toggle-icon">+</span>
                        </div>
                        <div class="faq-answer">
                            <p>Eagle Eyes Pilot has a setting to recalibrate and re-center the gimbal.</p>
                            
                            <ol>
                                <li>In the piloting view, tap the three horizontal lines in the top right corner of the screen.</li>
                            </ol>
                            
                            <p><img src="/images/image(5).png" alt="Three horizontal lines menu" style="max-width: 100%; height: auto; border-radius: 8px;"></p>
                            
                            <ol start="2">
                                <li>When the drop-down menu appears, scroll down and select Drone.</li>
                            </ol>
                            
                            <p><img src="/images/image(6).png" alt="Drone menu selection" style="max-width: 100%; height: auto; border-radius: 8px;"></p>
                            
                            <ol start="3">
                                <li>From there, you'll see the options to:
                                    <ul>
                                        <li>Recenter Gimbal</li>
                                        <li>Calibrate Gimbal</li>
                                        <li>Turn the Navigation Beacon on or off</li>
                                        <li>Adjust the Spotlight</li>
                                    </ul>
                                </li>
                            </ol>
                            
                            <p><img src="/images/image(7).png" alt="Gimbal and drone options" style="max-width: 100%; height: auto; border-radius: 8px;"></p>
                        </div>
                    </div>

                    <div class="faq-item" id="share-feedback">
                        <div class="faq-question">
                            📝 How do I share feedback, footage, or report detector errors to help improve the Eagle Eyes detector? <span class="toggle-icon">+</span>
                        </div>
                        <div class="faq-answer">
                          
                            <p>We encourage you to reach out with any questions at <a href="mailto:info@eagleeyessearch.com">info@eagleeyessearch.com</a>.<br>
                            If you'd like to share footage or general feedback, please use our <a href="{{ '/share/' | relative_url }}" class="resource-link" target="_blank">feedback form</a> or our <a href="https://docs.google.com/forms/d/e/1FAIpQLSfHawKcBTA7LNwVMI_9Zq6550nZNKMW2cBKlgC5pNLR9wSAFw/viewform" class="resource-link" target="_blank">share footage form</a>.<br>
                            📺 The video below shows how to report detector errors.</p>
                            <div style="position:relative; width:100%; height:0px; padding-bottom:62.609%"><iframe allow="fullscreen" allowfullscreen height="100%" src="https://streamable.com/e/y3mhtv?loop=0&autoplay=0" width="100%" style="border:none; width:100%; height:100%; position:absolute; left:0px; top:0px; overflow:hidden;"></iframe></div>
                          
                            <p>Your feedback and contributions are greatly appreciated!</p>
                        </div>
                    </div>

                    <div class="faq-item" id="capture-photos">
                        <div class="faq-question">
                            📷 Can I run the detector on full-res drone photos and add those full-res photos to Caltopo while the drone is still in the air? <span class="toggle-icon">+</span>
                        </div>
                        <div class="faq-answer">
                            <div class="video-container">
                                <iframe src="https://streamable.com/e/1mpfgw?autoplay=0" frameborder="0" width="100%" height="400px" allowfullscreen style="border-radius: 8px;"></iframe>
                            </div>
                        </div>
                    </div>


                    <div class="faq-item" id="controller-setup">
                        <div class="faq-question">
                            🎮 How do I set up Eagle Eyes on my drone controller? <span class="toggle-icon">+</span>
                        </div>
                        <div class="faq-answer">
                            <h3 class="video-title">📺 Eagle Eyes Controller Setup</h3>
                            <div style="position:relative; width:100%; height:0px; padding-bottom:56.25%">
                                <iframe src="https://www.youtube.com/embed/BFPfNqnNWUI?si=46jvfxal8t6kykzI&enablejsapi=1" frameborder="0" width="100%" height="100%" style="position:absolute; left:0px; top:0px; border-radius: 8px;" allowfullscreen></iframe>
                            </div>
                            <p>See detailed instructions in the <a href="https://docs.google.com/document/d/1Uq8lHS-V7B7ekQ9h6gRrnnclu9vuM4zKRBzB3tS0fGQ/edit?tab=t.0#heading=h.ct1etys88ylm" class="resource-link" target="_blank">📘 Eagle Eyes Pilot Manual</a>.</p>
                            <ol>
                                <li>Install via the Firebase link you receive by email after purchasing or getting approved for a free trial</li>
                                <li>Grant app permissions</li>
                                <li>Activate your license</li>
                                <li>Connect controller to drone and press "FLY"</li>
                            </ol>
                        </div>
                    </div>

                    <div class="faq-item" id="activate-scan-license">
                        <div class="faq-question">
                            🔑 How do I activate my license for Eagle Eyes Scan on my desktop/laptop computer? <span class="toggle-icon">+</span>
                        </div>
                        <div class="faq-answer">
                            <p>To activate your Eagle Eyes License for Eagle Eyes Scan on your laptop follow the instructions outlined in this video:</p>
                            <div style="position:relative; width:100%; height:0px; padding-bottom:56.250%; margin-bottom: 15px;">
                                <iframe allow="fullscreen" allowfullscreen height="100%" src="https://streamable.com/e/g9ldy7?autoplay=0" width="100%" style="border:none; width:100%; height:100%; position:absolute; left:0px; top:0px; overflow:hidden;"></iframe>
                            </div>
                            
                            <p><strong>Please note:</strong></p>
                            <ul>
                                <li>The licensing process must be completed on the same computer as the one that has Eagle Eyes Scan installed.</li>
                                <li>The Machine ID displayed in Scan in the license activation window should match the Machine ID shown during the licensing process online. You can see this highlighted in red in the two images below (your Machine ID will be unique to your computer).</li>
                            </ul>
                            
                            <p><strong>Screenshot from Scan license activation window:</strong></p>
                            <p><img src="{{ '/images/scan-license-activation-window.png' | relative_url }}" alt="Scan license activation window" style="max-width: 100%; height: auto; border-radius: 8px; margin-bottom: 15px;"></p>
                            
                            <p><strong>Screenshot from the licensing flow on the Eagle Eyes account page:</strong></p>
                            <p><img src="{{ '/images/scan-license-web-page.png' | relative_url }}" alt="Eagle Eyes account page licensing flow" style="max-width: 100%; height: auto; border-radius: 8px; margin-bottom: 15px;"></p>
                            
                            <p>At the bottom of the license activation web page, copy the resulting key (200+ characters) back into Scan via "paste from clipboard".</p>
                            
                            <p>For more information see the <a href="https://docs.google.com/document/d/12mhRVmhtQUfvJHy7tI7mB_oLd3aRqYJJPWzKlhKnTwY/edit?tab=t.0#heading=h.nllyb2n7j32" class="resource-link" target="_blank">Eagle Eyes Scan user manual</a>.</p>
                        </div>
                    </div>

                    <div class="faq-item" id="connect-caltopo">
                        <div class="faq-question">
                            🗺️ How do I connect to Caltopo? <span class="toggle-icon">+</span>
                        </div>
                        <div class="faq-answer">
                            <h3 class="video-title">📺 Connecting to Your Team's CalTopo Map</h3>
                            <div class="video-container">
                                <iframe src="https://streamable.com/e/vyy7oc?autoplay=0" frameborder="0" width="100%" height="400px" allowfullscreen style="border-radius: 8px;"></iframe>
                            </div>
                            <ol>
                                <li>Select Fly in Eagle Eyes Pilot</li>
                                <li>Select the three lines at the top right of the screen</li>
                                <li>Select "Connect to Caltopo"</li>
                                <li>Sign into Caltopo</li>
                                <li>Choose the map from "Your Data" in Caltopo (double tap to select)</li>
                            </ol>
                            <p>See additional instructions in the <a href="https://docs.google.com/document/d/1Uq8lHS-V7B7ekQ9h6gRrnnclu9vuM4zKRBzB3tS0fGQ/edit?tab=t.0#bookmark=id.me3hnlz43xno" class="resource-link" target="_blank">📘 Eagle Eyes Pilot Manual</a></p>
                        </div>
                    </div>

                    <div class="faq-item" id="offline-tracks-upload">
                        <div class="faq-question">
                            📴 Can I fly my drone offline and upload my drone's tracks to CalTopo? <span class="toggle-icon">+</span>
                        </div>
                        <div class="faq-answer">
                            <p>Yes, from within the Eagle Eyes Pilot app, this can be done even when flying offline. Your drone can be flown using either Eagle Eyes Pilot or DJI Pilot 2. Eagle Eyes Pilot automatically reads the DJI flight logs stored on your drone controller. Once you're back online, in just a few clicks, you can upload your drone's GPS tracks from that offline flight directly to your CalTopo map.</p>
                            
                            <p>This feature is available for free and does not require a license. Note that real-time tracking to CalTopo does require a paid license, but offline tracking and seamlessly uploading recorded tracks remain free for all users.</p>
                            
                            <div style="position:relative; width:100%; height:0px; padding-bottom:56.250%; margin-bottom: 15px;">
                                <iframe width="100%" height="100%" src="https://www.youtube.com/embed/kL0-SSLd23c" title="YouTube video player" frameborder="0" allow="accelerometer; autoplay; clipboard-write; encrypted-media; gyroscope; picture-in-picture; web-share" referrerpolicy="strict-origin-when-cross-origin" allowfullscreen style="border:none; width:100%; height:100%; position:absolute; left:0px; top:0px; overflow:hidden;"></iframe>
                            </div>
                            
                            <p><strong>Note:</strong> You can also download offline base maps from CalTopo and load them into Eagle Eyes so you have reliable reference maps when flying offline. This works by downloading MBTiles from CalTopo and uploading them into Eagle Eyes Pilot, allowing the map tiles to be stored directly on your controller for use without an internet connection.</p>
                            
                            <div style="position:relative; width:100%; height:0px; padding-bottom:56.250%; margin-bottom: 15px;">
                                <iframe width="100%" height="100%" src="https://www.youtube.com/embed/d3JGNzw3KJs" title="YouTube video player" frameborder="0" allow="accelerometer; autoplay; clipboard-write; encrypted-media; gyroscope; picture-in-picture; web-share" referrerpolicy="strict-origin-when-cross-origin" allowfullscreen style="border:none; width:100%; height:100%; position:absolute; left:0px; top:0px; overflow:hidden;"></iframe>
                            </div>
                        </div>
                    </div>

                    <div class="faq-item" id="drop-marker-pilot">
                        <div class="faq-question">
                            📍 How to drop a marker in Eagle Eyes Pilot and use it as a reference for returning to an area after a battery swap? <span class="toggle-icon">+</span>
                        </div>
                        <div class="faq-answer">
                            <p>The easiest way is with the pin/camera icon under the map on the right side of the Pilot app view:</p>
                            
                            <p><img src="/images/image.png" alt="Pin/camera icon under the map" style="max-width: 100%; height: auto; border-radius: 8px;"></p>
                            
                            <p>Tap it and a dialog will pop up.</p>
                            
                            <p>By default, "Capture View" is selected — open the dropdown and choose No photo, just add a marker.</p>
                            
                            <p><img src="/images/image(1).png" alt="Dialog with dropdown selection" style="max-width: 100%; height: auto; border-radius: 8px;"></p>
                            
                            <p>Tap Capture then OK, and a marker will save at your current location.</p>
                            
                            <p><img src="/images/image(2).png" alt="Marker saved at current location" style="max-width: 100%; height: auto; border-radius: 8px;"></p>
                            
                            <p><strong>If your drone has a laser rangefinder:</strong></p>
                            
                            <p><img src="/images/image(3).png" alt="Laser rangefinder options" style="max-width: 100%; height: auto; border-radius: 8px;"></p>
                            
                            <p>With "Mark object using laser measurement" toggled ON, the marker drops at the laser strike point.</p>
                            
                            <p>With it OFF, the marker saves at the drone's current location.</p>
                            
                            <p><img src="/images/image(4).png" alt="Laser measurement toggle options" style="max-width: 100%; height: auto; border-radius: 8px;"></p>
                            
                            <p><strong>To return to a saved point after swapping batteries:</strong></p>
                            <ol>
                                <li>Open the map again from the right side.</li>
                                <li>Tap the saved point.</li>
                                <li>Tap the "++" circle icon — a red line will draw from your drone's location to that point, helping you navigate back.</li>
                            </ol>
                        </div>
                    </div>

                    <div class="faq-item" id="app-store">
                        <div class="faq-question">
                            🛒  Is Eagle Eyes available on the iOS App Store or Google Play? <span class="toggle-icon">+</span>
                        </div>
                        <div class="faq-answer">
                            <p>The app is available for <a href="{{ '/pricing/' | relative_url }}" class="resource-link" target="_blank">download through our website</a> and not available on the app store. iOS users (IPhones, IPads): Sorry - DJI has abandoned iOS - so we do not have plans to support it for Eagle Eyes Pilot. Eagle Eyes Scan however is compatible with Mac OS (<a href="https://docs.google.com/document/u/1/d/e/2PACX-1vTSGkKmnTpbXM46Zt9ux7DFeGWQm_D7-gyQx1Rxc5ecQ3Ds02nwNn_qoXndeYH3tmOU_oXtcacsLTn2/pub#h.16dyxpfxra6k" class="resource-link" target="_blank"> find more details here</a>).</p>
                        </div>
                    </div>

                    <div class="faq-item" id="privacy">
                        <div class="faq-question">
                            🔒 What is Eagle Eyes' privacy and data security policy? <span class="toggle-icon">+</span>
                        </div>
                        <div class="faq-answer">
                            <p>You can view our full <a href="https://docs.google.com/document/d/1iRn_idL4gx7XhqIi5FhQy8Er_k9qxHjEBUwWCgJUI6M/edit?usp=sharing" class="resource-link" target="_blank">privacy policy here</a>. In short: your data always stays local, under your control, and is never uploaded to our servers.</p>
                        </div>
                    </div>
                </div>
            </div>
        </div>
    </section>

    {% include footer.html %}
</div>

<!-- Js -->
<!-- These scripts are already included in the main layout, so remove them -->
<!-- <script src="js/jquery-3.2.1.min.js"></script>
<script src="js/jquery.tm.avalanche.js"></script>
<script src="js/timber.master.min.js"></script> -->

<!-- MiniSearch Library for BM25 -->
<script src="https://cdn.jsdelivr.net/npm/minisearch@6.3.0/dist/umd/index.min.js"></script>

<!-- FAQ Toggle Script -->
<script>
document.addEventListener('DOMContentLoaded', function() {
    const faqQuestions = document.querySelectorAll('.faq-question');
    
    // Function to open a specific FAQ item (without scrolling the page)
    function openFaqItem(faqItem) {
        // Close all other FAQ items first
        faqQuestions.forEach(otherQuestion => {
            otherQuestion.parentNode.classList.remove('active');
        });
        
        // Open the specified item
        faqItem.classList.add('active');
        // Do not scroll the page; let content expand in place
    }

    // Function to pause all videos in a FAQ item
    function pauseVideosInFaqItem(faqItem) {
        const videos = faqItem.querySelectorAll('iframe');
        videos.forEach(video => {
            // For YouTube videos - use postMessage to pause
            if (video.src.includes('youtube.com')) {
                try {
                    video.contentWindow.postMessage('{"event":"command","func":"pauseVideo","args":""}', '*');
                } catch (e) {
                    // If postMessage fails, reload the video
                    const currentSrc = video.src;
                    video.src = '';
                    video.src = currentSrc;
                }
            }
            // For Streamable videos - reload to stop playback
            else if (video.src.includes('streamable.com')) {
                const currentSrc = video.src;
                video.src = '';
                video.src = currentSrc;
            }
        });
    }

    // Handle click events on FAQ questions
    faqQuestions.forEach(question => {
        question.addEventListener('click', function() {
            const parent = this.parentNode;
            if (!parent.classList.contains('active')) {
                openFaqItem(parent);
                // Update URL hash without triggering scroll
                const id = parent.getAttribute('id');
                history.pushState(null, null, `#${id}`);
            } else {
                // Pause videos before closing
                pauseVideosInFaqItem(parent);
                parent.classList.remove('active');
                history.pushState(null, null, window.location.pathname);
            }
        });
    });

    // Handle initial load and hash changes
    function handleHash() {
        const hash = window.location.hash.substring(1);
        if (hash) {
            const targetFaq = document.getElementById(hash);
            if (targetFaq) {
                openFaqItem(targetFaq);
            }
        }
    }

    // Handle hash changes
    window.addEventListener('hashchange', handleHash);

    // Handle initial load
    handleHash();

    // ============================================================
    // FAQ SEARCH SYSTEM - MiniSearch with BM25 Ranking
    // ============================================================
    // When adding new FAQs: Scroll down ~50 lines to the metadata
    // section and add alternates + tags for optimal search ranking!
    // Search the file for: "IMPORTANT: When adding NEW FAQs"
    // ============================================================
    
    const searchInput = document.getElementById('faq-search-input');
    const searchMeta = document.getElementById('faq-search-meta');
    const faqItems = Array.from(document.querySelectorAll('.faq-item'));

    // Stopwords to remove from queries
    const stopwords = new Set([
        'the', 'a', 'an', 'and', 'or', 'but', 'in', 'on', 'at', 'to', 'for',
        'of', 'with', 'by', 'from', 'is', 'are', 'was', 'were', 'be', 'been',
        'can', 'could', 'do', 'does', 'did', 'has', 'have', 'had',
        'how', 'what', 'when', 'where', 'why', 'who', 'which',
        'i', 'my', 'me', 'we', 'you', 'your',
        'if', 'so', 'than', 'that', 'this', 'these', 'those',
        'will', 'would', 'should', 'there', 'their',
        'dont', 'doesnt', 'didnt', 'wont', 'wouldnt', 'shouldnt', 'cant', 'couldnt',
        'it', 'its', 'am', 'not'
    ]);

    // Concept groups for query expansion
    const concepts = {
        connectivity: ['wifi', 'internet', 'network', 'offline', 'online', 'signal'],
        licensing: ['license', 'key', 'activate', 'activation', 'unlock', 'register', 'trial'],
        hardware: ['drone', 'controller', 'remote', 'dji', 'computer', 'laptop'],
        setup: ['install', 'setup', 'download', 'configure'],
        detection: ['detect', 'detector', 'detection', 'vision', 'ai'],
        compatibility: ['compatible', 'support', 'works', 'requirements'],
        versions: ['beta', 'stable', 'version', 'release']
    };

    // Build reverse map
    const termToConcepts = {};
    Object.keys(concepts).forEach(conceptName => {
        concepts[conceptName].forEach(term => {
            if (!termToConcepts[term]) termToConcepts[term] = [];
            termToConcepts[term].push(conceptName);
        });
    });

    // Structure FAQ data with metadata
    const faqData = faqItems.map((item, idx) => {
        const id = item.getAttribute('id') || `faq-${idx}`;
        const questionEl = item.querySelector('.faq-question');
        const answerEl = item.querySelector('.faq-answer');
        const questionText = (questionEl ? questionEl.textContent : '').trim();
        const answerText = (answerEl ? answerEl.textContent : '').trim();
        
        // ============================================================
        // IMPORTANT: When adding NEW FAQs, add metadata here for optimal search!
        // ============================================================
        // 
        // For each new FAQ, add an entry below with:
        //
        // ALTERNATES: 2-4 common ways users might ask this question
        //   - Use natural language variations (5-10 words)
        //   - Think: "How else would someone search for this?"
        //   - Example: "unlock scan desktop laptop computer machine id"
        //
        // TAGS: 3-8 key concepts/keywords from the FAQ
        //   - Single words or short 2-word phrases
        //   - Include product names, technical terms, action words
        //   - Example: "license key activation desktop laptop"
        //
        // TEMPLATE:
        // } else if (id === 'your-faq-id') {
        //     alternates = 'phrase one phrase two phrase three';
        //     tags = 'keyword1 keyword2 keyword3 keyword4';
        // }
        //
        // NOTE: FAQs without metadata still work but may rank lower!
        // ============================================================
        
        let alternates = '';
        let tags = '';
        
        if (id === 'beta-stable-same-device') {
            alternates = 'run two versions same device multiple versions';
            tags = 'beta stable yellow blue logo dual install';
        } else if (id === 'activate-scan-license') {
            alternates = 'unlock scan desktop laptop computer machine id';
            tags = 'license key activation desktop laptop';
        } else if (id === 'other-pilot-apps-overlays') {
            alternates = 'third party apps hdmi input other software';
            tags = 'hdmi overlay bounding box pilot apps';
        } else if (id === 'offline-support') {
            alternates = 'no wifi no internet no connection no signal';
            tags = 'offline network wifi internet connectivity';
        } else if (id === 'pricing') {
            alternates = 'cost price how much money';
            tags = 'pricing cost trial';
        } else if (id === 'compatibility-overview') {
            alternates = 'what drones supported drone types which drones work models';
            tags = 'compatibility drone types models supported dji mavic';
        } else if (id === 'offline-tracks-upload') {
            alternates = 'no wifi no internet upload tracks later recorded flight logs offline maps';
            tags = 'offline tracks upload caltopo gps flight logs mbtiles maps free';
        }
        
        return {
            id,
            item,
            question: questionText,
            alternates,
            tags,
            answer: answerText.substring(0, 500) // Limit answer length for indexing
        };
    });

    // Initialize MiniSearch with BM25
    const miniSearch = new MiniSearch({
        fields: ['question', 'alternates', 'tags', 'answer'],
        storeFields: ['id'],
        searchOptions: {
            boost: { question: 3, alternates: 2, tags: 2, answer: 1 },
            fuzzy: 0.2,
            prefix: true
        }
    });

    // Add documents to index
    miniSearch.addAll(faqData);

    // Expand query with concepts (conservative)
    function expandQuery(queryText) {
        const tokens = queryText.toLowerCase().split(/\s+/).filter(Boolean);
        
        // FIRST: Remove stopwords
        const meaningfulTokens = tokens.filter(t => !stopwords.has(t));
        
        // If no meaningful tokens, return empty (don't search stopwords)
        if (meaningfulTokens.length === 0) {
            return '';
        }
        
        const expanded = new Set(meaningfulTokens);
        
        // THEN: Expand with concepts
        meaningfulTokens.forEach(token => {
            if (termToConcepts[token]) {
                // Add only the first matched concept's terms (not all)
                const firstConcept = termToConcepts[token][0];
                concepts[firstConcept].forEach(term => expanded.add(term));
            }
        });
        
        return Array.from(expanded).join(' ');
    }

    function renderResults(query) {
        const q = (query || '').trim();
        history.replaceState(null, null, window.location.pathname);

        if (q.length === 0) {
            faqData.forEach(({ item }) => item.style.display = '');
            searchMeta.textContent = '';
            return;
        }

        // Expand query with concepts (also filters stopwords)
        const expandedQuery = expandQuery(q);
        
        // If query is all stopwords, show all FAQs
        if (expandedQuery.length === 0) {
            faqData.forEach(({ item }) => item.style.display = '');
            searchMeta.textContent = 'Search for specific terms (common words filtered)';
            return;
        }
        
        // Search with MiniSearch BM25
        const results = miniSearch.search(expandedQuery, { 
            boost: { question: 3, alternates: 2, tags: 2, answer: 1 }
        });

        // Create a map of id -> rank for sorting
        const idToRank = {};
        results.forEach((r, idx) => {
            idToRank[r.id] = idx;
        });

        const resultIds = new Set(results.map(r => r.id));
        
        // Sort FAQ items by BM25 rank
        const sortedFaqData = [...faqData].sort((a, b) => {
            const aHasResult = resultIds.has(a.id);
            const bHasResult = resultIds.has(b.id);
            
            if (!aHasResult && !bHasResult) return 0;
            if (!aHasResult) return 1;
            if (!bHasResult) return -1;
            
            // Both have results - sort by BM25 rank
            return idToRank[a.id] - idToRank[b.id];
        });
        
        // Update display in sorted order
        const container = document.querySelector('.faq-container');
        sortedFaqData.forEach(({ id, item }) => {
            item.classList.remove('active');
            item.style.display = resultIds.has(id) ? '' : 'none';
            // Re-append to reorder in DOM
            if (resultIds.has(id)) {
                container.appendChild(item);
            }
        });

        if (results.length === 0) {
            searchMeta.textContent = `No results for "${q}"`;
        } else {
            searchMeta.textContent = `${results.length} result${results.length === 1 ? '' : 's'} for "${q}"`;
        }
    }

    // Debounce for smoother typing
    function debounce(func, wait) {
        let timeout;
        return function(...args) {
            clearTimeout(timeout);
            timeout = setTimeout(() => func.apply(this, args), wait);
        };
    }

    // Check for query parameter in URL on page load
    function checkUrlQuery() {
        const urlParams = new URLSearchParams(window.location.search);
        const queryParam = urlParams.get('query');
        
        if (queryParam && searchInput) {
            // Set the search input value
            searchInput.value = queryParam;
            // Trigger search immediately (no debounce on initial load)
            renderResults(queryParam);
            // Scroll to search bar
            searchInput.scrollIntoView({ behavior: 'smooth', block: 'center' });
        }
    }

    if (searchInput) {
        const debouncedSearch = debounce((value) => renderResults(value), 150);
        searchInput.addEventListener('input', (e) => debouncedSearch(e.target.value));
        
        // Check for URL query parameter on page load
        checkUrlQuery();
    }
});
</script>

<!-- FAQ Styling -->
<style>
.faq-container {
    width: 100%;
}

.faq-item {
    margin-bottom: 0;
    border-bottom: 1px solid #f0f0f0;
}

.faq-question {
    background-color: #fff;
    padding: 15px;
    cursor: pointer;
    display: flex;
    justify-content: space-between;
    align-items: center;
    font-weight: 600;
    transition: all 0.3s ease;
}

.faq-question:hover {
    color: #1e90ff;
}

.toggle-icon {
    font-size: 18px;
    font-weight: bold;
    color: #999;
    transition: all 0.3s ease;
}

.faq-item.active .toggle-icon {
    transform: rotate(45deg);
    color: #1e90ff;
}

.faq-answer {
    display: none;
    padding: 0 15px 20px 15px;
    background-color: #fff;
    border-top: none;
}

.faq-item.active .faq-answer {
    display: block;
}

/* FAQ Search */
.faq-search {
    display: flex;
    flex-direction: column;
    align-items: center;
    justify-content: center;
    gap: 8px;
    margin: 10px 0 25px;
}

#faq-search-input {
    width: 100%;
    max-width: 640px;
    padding: 12px 14px;
    border: 1px solid #e2e2e2;
    border-radius: 8px;
    font-size: 16px;
}

.faq-search-meta {
    color: #666;
    font-size: 14px;
    text-align: center;
}
</style> <|MERGE_RESOLUTION|>--- conflicted
+++ resolved
@@ -241,11 +241,7 @@
                             
                             <p>See this video for instructions on turning on video captions:</p>
                             <div style="position:relative; width:100%; height:0px; padding-bottom:56.250%">
-<<<<<<< HEAD
-                                <iframe allow="fullscreen" allowfullscreen height="100%" src="https://www.youtube.com/embed/B_a3evMcDmM" width="100%" style="border:none; width:100%; height:100%; position:absolute; left:0px; top:0px; overflow:hidden;"></iframe>
-=======
                                 <iframe width="100%" height="100%" src="https://www.youtube.com/embed/B_a3evMcDmM" title="YouTube video player" frameborder="0" allow="accelerometer; autoplay; clipboard-write; encrypted-media; gyroscope; picture-in-picture; web-share" referrerpolicy="strict-origin-when-cross-origin" allowfullscreen style="border:none; width:100%; height:100%; position:absolute; left:0px; top:0px; overflow:hidden;"></iframe>
->>>>>>> 0144f72e
                             </div>
                             
                             <p>When video captions are enabled, DJI Pilot 2 records a .SRT file alongside each .MP4 video file. It is essential to load both the .SRT and .MP4 files into Eagle Eyes Scan. This ensures GPS data is extracted and each video frame is properly geolocated.</p>
